@chapter Encoders
@c man begin ENCODERS

Encoders are configured elements in FFmpeg which allow the encoding of
multimedia streams.

When you configure your FFmpeg build, all the supported native encoders
are enabled by default. Encoders requiring an external library must be enabled
manually via the corresponding @code{--enable-lib} option. You can list all
available encoders using the configure option @code{--list-encoders}.

You can disable all the encoders with the configure option
@code{--disable-encoders} and selectively enable / disable single encoders
with the options @code{--enable-encoder=@var{ENCODER}} /
@code{--disable-encoder=@var{ENCODER}}.

The option @code{-codecs} of the ff* tools will display the list of
enabled encoders.

@c man end ENCODERS

@chapter Audio Encoders
@c man begin AUDIO ENCODERS

A description of some of the currently available audio encoders
follows.

@section ac3 and ac3_fixed

AC-3 audio encoders.

These encoders implement part of ATSC A/52:2010 and ETSI TS 102 366, as well as
the undocumented RealAudio 3 (a.k.a. dnet).

The @var{ac3} encoder uses floating-point math, while the @var{ac3_fixed}
encoder only uses fixed-point integer math. This does not mean that one is
always faster, just that one or the other may be better suited to a
particular system. The floating-point encoder will generally produce better
quality audio for a given bitrate. The @var{ac3_fixed} encoder is not the
default codec for any of the output formats, so it must be specified explicitly
using the option @code{-acodec ac3_fixed} in order to use it.

@subsection AC-3 Metadata

The AC-3 metadata options are used to set parameters that describe the audio,
but in most cases do not affect the audio encoding itself. Some of the options
do directly affect or influence the decoding and playback of the resulting
bitstream, while others are just for informational purposes. A few of the
options will add bits to the output stream that could otherwise be used for
audio data, and will thus affect the quality of the output. Those will be
indicated accordingly with a note in the option list below.

These parameters are described in detail in several publicly-available
documents.
@itemize
@item @uref{http://www.atsc.org/cms/standards/a_52-2010.pdf,A/52:2010 - Digital Audio Compression (AC-3) (E-AC-3) Standard}
@item @uref{http://www.atsc.org/cms/standards/a_54a_with_corr_1.pdf,A/54 - Guide to the Use of the ATSC Digital Television Standard}
@item @uref{http://www.dolby.com/uploadedFiles/zz-_Shared_Assets/English_PDFs/Professional/18_Metadata.Guide.pdf,Dolby Metadata Guide}
@item @uref{http://www.dolby.com/uploadedFiles/zz-_Shared_Assets/English_PDFs/Professional/46_DDEncodingGuidelines.pdf,Dolby Digital Professional Encoding Guidelines}
@end itemize

@subsubsection Metadata Control Options

@table @option

@item -per_frame_metadata @var{boolean}
Allow Per-Frame Metadata. Specifies if the encoder should check for changing
metadata for each frame.
@table @option
@item 0
The metadata values set at initialization will be used for every frame in the
stream. (default)
@item 1
Metadata values can be changed before encoding each frame.
@end table

@end table

@subsubsection Downmix Levels

@table @option

@item -center_mixlev @var{level}
Center Mix Level. The amount of gain the decoder should apply to the center
channel when downmixing to stereo. This field will only be written to the
bitstream if a center channel is present. The value is specified as a scale
factor. There are 3 valid values:
@table @option
@item 0.707
Apply -3dB gain
@item 0.595
Apply -4.5dB gain (default)
@item 0.500
Apply -6dB gain
@end table

@item -surround_mixlev @var{level}
Surround Mix Level. The amount of gain the decoder should apply to the surround
channel(s) when downmixing to stereo. This field will only be written to the
bitstream if one or more surround channels are present. The value is specified
as a scale factor.  There are 3 valid values:
@table @option
@item 0.707
Apply -3dB gain
@item 0.500
Apply -6dB gain (default)
@item 0.000
Silence Surround Channel(s)
@end table

@end table

@subsubsection Audio Production Information
Audio Production Information is optional information describing the mixing
environment.  Either none or both of the fields are written to the bitstream.

@table @option

@item -mixing_level @var{number}
Mixing Level. Specifies peak sound pressure level (SPL) in the production
environment when the mix was mastered. Valid values are 80 to 111, or -1 for
unknown or not indicated. The default value is -1, but that value cannot be
used if the Audio Production Information is written to the bitstream. Therefore,
if the @code{room_type} option is not the default value, the @code{mixing_level}
option must not be -1.

@item -room_type @var{type}
Room Type. Describes the equalization used during the final mixing session at
the studio or on the dubbing stage. A large room is a dubbing stage with the
industry standard X-curve equalization; a small room has flat equalization.
This field will not be written to the bitstream if both the @code{mixing_level}
option and the @code{room_type} option have the default values.
@table @option
@item 0
@itemx notindicated
Not Indicated (default)
@item 1
@itemx large
Large Room
@item 2
@itemx small
Small Room
@end table

@end table

@subsubsection Other Metadata Options

@table @option

@item -copyright @var{boolean}
Copyright Indicator. Specifies whether a copyright exists for this audio.
@table @option
@item 0
@itemx off
No Copyright Exists (default)
@item 1
@itemx on
Copyright Exists
@end table

@item -dialnorm @var{value}
Dialogue Normalization. Indicates how far the average dialogue level of the
program is below digital 100% full scale (0 dBFS). This parameter determines a
level shift during audio reproduction that sets the average volume of the
dialogue to a preset level. The goal is to match volume level between program
sources. A value of -31dB will result in no volume level change, relative to
the source volume, during audio reproduction. Valid values are whole numbers in
the range -31 to -1, with -31 being the default.

@item -dsur_mode @var{mode}
Dolby Surround Mode. Specifies whether the stereo signal uses Dolby Surround
(Pro Logic). This field will only be written to the bitstream if the audio
stream is stereo. Using this option does @b{NOT} mean the encoder will actually
apply Dolby Surround processing.
@table @option
@item 0
@itemx notindicated
Not Indicated (default)
@item 1
@itemx off
Not Dolby Surround Encoded
@item 2
@itemx on
Dolby Surround Encoded
@end table

@item -original @var{boolean}
Original Bit Stream Indicator. Specifies whether this audio is from the
original source and not a copy.
@table @option
@item 0
@itemx off
Not Original Source
@item 1
@itemx on
Original Source (default)
@end table

@end table

@subsection Extended Bitstream Information
The extended bitstream options are part of the Alternate Bit Stream Syntax as
specified in Annex D of the A/52:2010 standard. It is grouped into 2 parts.
If any one parameter in a group is specified, all values in that group will be
written to the bitstream.  Default values are used for those that are written
but have not been specified.  If the mixing levels are written, the decoder
will use these values instead of the ones specified in the @code{center_mixlev}
and @code{surround_mixlev} options if it supports the Alternate Bit Stream
Syntax.

@subsubsection Extended Bitstream Information - Part 1

@table @option

@item -dmix_mode @var{mode}
Preferred Stereo Downmix Mode. Allows the user to select either Lt/Rt
(Dolby Surround) or Lo/Ro (normal stereo) as the preferred stereo downmix mode.
@table @option
@item 0
@itemx notindicated
Not Indicated (default)
@item 1
@itemx ltrt
Lt/Rt Downmix Preferred
@item 2
@itemx loro
Lo/Ro Downmix Preferred
@end table

@item -ltrt_cmixlev @var{level}
Lt/Rt Center Mix Level. The amount of gain the decoder should apply to the
center channel when downmixing to stereo in Lt/Rt mode.
@table @option
@item 1.414
Apply +3dB gain
@item 1.189
Apply +1.5dB gain
@item 1.000
Apply 0dB gain
@item 0.841
Apply -1.5dB gain
@item 0.707
Apply -3.0dB gain
@item 0.595
Apply -4.5dB gain (default)
@item 0.500
Apply -6.0dB gain
@item 0.000
Silence Center Channel
@end table

@item -ltrt_surmixlev @var{level}
Lt/Rt Surround Mix Level. The amount of gain the decoder should apply to the
surround channel(s) when downmixing to stereo in Lt/Rt mode.
@table @option
@item 0.841
Apply -1.5dB gain
@item 0.707
Apply -3.0dB gain
@item 0.595
Apply -4.5dB gain
@item 0.500
Apply -6.0dB gain (default)
@item 0.000
Silence Surround Channel(s)
@end table

@item -loro_cmixlev @var{level}
Lo/Ro Center Mix Level. The amount of gain the decoder should apply to the
center channel when downmixing to stereo in Lo/Ro mode.
@table @option
@item 1.414
Apply +3dB gain
@item 1.189
Apply +1.5dB gain
@item 1.000
Apply 0dB gain
@item 0.841
Apply -1.5dB gain
@item 0.707
Apply -3.0dB gain
@item 0.595
Apply -4.5dB gain (default)
@item 0.500
Apply -6.0dB gain
@item 0.000
Silence Center Channel
@end table

@item -loro_surmixlev @var{level}
Lo/Ro Surround Mix Level. The amount of gain the decoder should apply to the
surround channel(s) when downmixing to stereo in Lo/Ro mode.
@table @option
@item 0.841
Apply -1.5dB gain
@item 0.707
Apply -3.0dB gain
@item 0.595
Apply -4.5dB gain
@item 0.500
Apply -6.0dB gain (default)
@item 0.000
Silence Surround Channel(s)
@end table

@end table

@subsubsection Extended Bitstream Information - Part 2

@table @option

@item -dsurex_mode @var{mode}
Dolby Surround EX Mode. Indicates whether the stream uses Dolby Surround EX
(7.1 matrixed to 5.1). Using this option does @b{NOT} mean the encoder will actually
apply Dolby Surround EX processing.
@table @option
@item 0
@itemx notindicated
Not Indicated (default)
@item 1
@itemx on
Dolby Surround EX Off
@item 2
@itemx off
Dolby Surround EX On
@end table

@item -dheadphone_mode @var{mode}
Dolby Headphone Mode. Indicates whether the stream uses Dolby Headphone
encoding (multi-channel matrixed to 2.0 for use with headphones). Using this
option does @b{NOT} mean the encoder will actually apply Dolby Headphone
processing.
@table @option
@item 0
@itemx notindicated
Not Indicated (default)
@item 1
@itemx on
Dolby Headphone Off
@item 2
@itemx off
Dolby Headphone On
@end table

@item -ad_conv_type @var{type}
A/D Converter Type. Indicates whether the audio has passed through HDCD A/D
conversion.
@table @option
@item 0
@itemx standard
Standard A/D Converter (default)
@item 1
@itemx hdcd
HDCD A/D Converter
@end table

@end table

@subsection Other AC-3 Encoding Options

@table @option

@item -stereo_rematrixing @var{boolean}
Stereo Rematrixing. Enables/Disables use of rematrixing for stereo input. This
is an optional AC-3 feature that increases quality by selectively encoding
the left/right channels as mid/side. This option is enabled by default, and it
is highly recommended that it be left as enabled except for testing purposes.

@end table

@subsection Floating-Point-Only AC-3 Encoding Options

These options are only valid for the floating-point encoder and do not exist
for the fixed-point encoder due to the corresponding features not being
implemented in fixed-point.

@table @option

@item -channel_coupling @var{boolean}
Enables/Disables use of channel coupling, which is an optional AC-3 feature
that increases quality by combining high frequency information from multiple
channels into a single channel. The per-channel high frequency information is
sent with less accuracy in both the frequency and time domains. This allows
more bits to be used for lower frequencies while preserving enough information
to reconstruct the high frequencies. This option is enabled by default for the
floating-point encoder and should generally be left as enabled except for
testing purposes or to increase encoding speed.
@table @option
@item -1
@itemx auto
Selected by Encoder (default)
@item 0
@itemx off
Disable Channel Coupling
@item 1
@itemx on
Enable Channel Coupling
@end table

@item -cpl_start_band @var{number}
Coupling Start Band. Sets the channel coupling start band, from 1 to 15. If a
value higher than the bandwidth is used, it will be reduced to 1 less than the
coupling end band. If @var{auto} is used, the start band will be determined by
the encoder based on the bit rate, sample rate, and channel layout. This option
has no effect if channel coupling is disabled.
@table @option
@item -1
@itemx auto
Selected by Encoder (default)
@end table

@end table

@section libmp3lame

LAME (Lame Ain't an MP3 Encoder) MP3 encoder wrapper.

Requires the presence of the libmp3lame headers and library during
configuration. You need to explicitly configure the build with
@code{--enable-libmp3lame}.

@subsection Option Mapping

The following options are supported by the libmp3lame wrapper,
the LAME-equivalent options follow the FFmpeg ones.

@multitable @columnfractions .2 .2
@item FFmpeg            @tab LAME
@item b                 @tab b
Set bitrate expressed in bits/s, LAME @code{bitrate} is expressed in
kilobits/s.
@item q                 @tab V
Set quality setting for VBR.
@item compression_level @tab q
Set algorithm quality. Valid arguments are integers in the 0-9 range.
@item reservoir         @tab N.A.
Enable use of bit reservoir. LAME has this enabled by default.
@item joint_stereo      @tab -m j
Enable the encoder to use (on a frame by frame basis) either L/R
stereo or mid/side stereo.
@end multitable

@section libopencore-amrnb

OpenCORE Adaptive Multi-Rate Narrowband encoder.

Requires the presence of the libopencore-amrnb headers and library during
configuration. You need to explicitly configure the build with
@code{--enable-libopencore-amrnb --enable-version3}.

This is a mono-only encoder. Officially it only supports 8000Hz sample rate,
but you can override it by setting @option{strict} to @samp{unofficial} or
lower.

@subsection Options

@table @option

@item b
Set bitrate in bits per second. Only the following bitrates are supported,
otherwise libavcodec will round to the nearest valid bitrate.

@table @option
@item 4750
@item 5150
@item 5900
@item 6700
@item 7400
@item 7950
@item 10200
@item 12200
@end table

@item dtx
Allow discontinuous transmission (generate comfort noise) when set to 1. The
default value is 0 (disabled).

@end table

@section libtwolame

TwoLAME MP2 encoder wrapper.

Requires the presence of the libtwolame headers and library during
configuration. You need to explicitly configure the build with
@code{--enable-libtwolame}.

@subsection Options Mapping

The following options are supported by the libtwolame wrapper. The
TwoLAME-equivalent options follow the FFmpeg ones and are in
parentheses.

@table @option
@item b
(b) Set bitrate in bits/s. Note that FFmpeg @code{b} option is
expressed in bits/s, twolame @code{b} in kilobits/s. The default
value is 128k.

@item q
(V) Set quality for experimental VBR support. Maximum value range is
from -50 to 50, useful range is from -10 to 10.

@item mode
(mode) Set MPEG mode. Possible values:

@table @samp
@item auto
Choose mode automatically based on the input. This is the default.
@item stereo
Stereo
@item joint_stereo
Joint stereo
@item dual_channel
Dual channel
@item mono
Mono
@end table

@item psymodel
(psyc-mode) Set psychoacoustic model to use in encoding. The argument
must be an integer between -1 and 4, inclusive. The higher the value,
the better the quality. The default value is 3.

@item energy_levels
(energy) Enable energy levels extensions when set to 1. The default
value is 0 (disabled).

@item error_protection
(protect) Enable CRC error protection when set to 1. The default value
is 0 (disabled).

@item copyright
(copyright) Set MPEG audio copyright flag when set to 1. The default
value is 0 (disabled).

@item original
(original) Set MPEG audio original flag when set to 1. The default
value is 0 (disabled).

@end table

@section libvo-aacenc

VisualOn AAC encoder.

Requires the presence of the libvo-aacenc headers and library during
configuration. You need to explicitly configure the build with
@code{--enable-libvo-aacenc --enable-version3}.

@subsection Options

The VisualOn AAC encoder only support encoding AAC-LC and up to 2
channels. It is also CBR-only. It is considered to be worse than the
native experimental FFmpeg AAC encoder.

@table @option

@item b
Bitrate.

@end table

@section libvo-amrwbenc

VisualOn Adaptive Multi-Rate Wideband encoder.

Requires the presence of the libvo-amrwbenc headers and library during
configuration. You need to explicitly configure the build with
@code{--enable-libvo-amrwbenc --enable-version3}.

This is a mono-only encoder. Officially it only supports 16000Hz sample
rate, but you can override it by setting @option{strict} to
@samp{unofficial} or lower.

@subsection Options

@table @option

@item b
Set bitrate in bits/s. Only the following bitrates are supported, otherwise
libavcodec will round to the nearest valid bitrate.

@table @samp
@item 6600
@item 8850
@item 12650
@item 14250
@item 15850
@item 18250
@item 19850
@item 23050
@item 23850
@end table

@item dtx
Allow discontinuous transmission (generate comfort noise) when set to 1. The
default value is 0 (disabled).

@end table

@section libopus

libopus Opus Interactive Audio Codec encoder wrapper.

Requires the presence of the libopus headers and library during
configuration. You need to explicitly configure the build with
@code{--enable-libopus}.

@subsection Option Mapping

Most libopus options are modeled after the @command{opusenc} utility from
opus-tools. The following is an option mapping chart describing options
supported by the libopus wrapper, and their @command{opusenc}-equivalent
in parentheses.

@table @option

@item b (@emph{bitrate})
Set the bit rate in bits/s.  FFmpeg's @option{b} option is
expressed in bits/s, while @command{opusenc}'s @option{bitrate} in
kilobits/s.

@item vbr (@emph{vbr}, @emph{hard-cbr}, and @emph{cvbr})
Set VBR mode. The FFmpeg @option{vbr} option has the following
valid arguments, with the their @command{opusenc} equivalent options
in parentheses:

@table @samp
@item off (@emph{hard-cbr})
Use constant bit rate encoding.

@item on (@emph{vbr})
Use variable bit rate encoding (the default).

@item constrained (@emph{cvbr})
Use constrained variable bit rate encoding.
@end table

@item compression_level (@emph{comp})
Set encoding algorithm complexity. Valid options are integers in
the 0-10 range. 0 gives the fastest encodes but lower quality, while 10
gives the highest quality but slowest encoding. The default is 10.

@item frame_duration (@emph{framesize})
Set maximum frame size, or duration of a frame in milliseconds. The
argument must be exactly the following: 2.5, 5, 10, 20, 40, 60. Smaller
frame sizes achieve lower latency but less quality at a given bitrate.
Sizes greater than 20ms are only interesting at fairly low bitrates.
The default of FFmpeg is 10ms, but is 20ms in @command{opusenc}.

@item packet_loss (@emph{expect-loss})
Set expected packet loss percentage. The default is 0.

@item application (N.A.)
Set intended application type. Valid options are listed below:

@table @samp
@item voip
Favor improved speech intelligibility.
@item audio
Favor faithfulness to the input (the default).
@item lowdelay
Restrict to only the lowest delay modes.
@end table

@item cutoff (N.A.)
Set cutoff bandwidth in Hz. The argument must be exactly one of the
following: 4000, 6000, 8000, 12000, or 20000, corresponding to
narrowband, mediumband, wideband, super wideband, and fullband
respectively. The default is 0 (cutoff disabled).

@end table

@section libwavpack

A wrapper providing WavPack encoding through libwavpack.

Only lossless mode using 32-bit integer samples is supported currently.
The @option{compression_level} option can be used to control speed vs.
compression tradeoff, with the values mapped to libwavpack as follows:

@table @option

@item 0
Fast mode - corresponding to the wavpack @option{-f} option.

@item 1
Normal (default) settings.

@item 2
High quality - corresponding to the wavpack @option{-h} option.

@item 3
Very high quality - corresponding to the wavpack @option{-hh} option.

@item 4-8
Same as 3, but with extra processing enabled - corresponding to the wavpack
@option{-x} option. I.e. 4 is the same as @option{-x2} and 8 is the same as
@option{-x6}.

@end table

@c man end AUDIO ENCODERS

@chapter Video Encoders
@c man begin VIDEO ENCODERS

A description of some of the currently available video encoders
follows.

@section libtheora

Theora format supported through libtheora.

Requires the presence of the libtheora headers and library during
configuration. You need to explicitly configure the build with
@code{--enable-libtheora}.

@subsection Options

The following global options are mapped to internal libtheora options
which affect the quality and the bitrate of the encoded stream.

@table @option
@item b
Set the video bitrate, only works if the @code{qscale} flag in
@option{flags} is not enabled.

@item flags
Used to enable constant quality mode encoding through the
@option{qscale} flag, and to enable the @code{pass1} and @code{pass2}
modes.

@item g
Set the GOP size.

@item global_quality
Set the global quality in lambda units, only works if the
@code{qscale} flag in @option{flags} is enabled. The value is clipped
in the [0 - 10*@code{FF_QP2LAMBDA}] range, and then multiplied for 6.3
to get a value in the native libtheora range [0-63]. A higher value
corresponds to a higher quality.

For example, to set maximum constant quality encoding with
@command{ffmpeg}:
@example
ffmpeg -i INPUT -flags:v qscale -global_quality:v "10*QP2LAMBDA" -codec:v libtheora OUTPUT.ogg
@end example
@end table

@section libvpx

VP8 format supported through libvpx.

Requires the presence of the libvpx headers and library during configuration.
You need to explicitly configure the build with @code{--enable-libvpx}.

@subsection Options

Mapping from FFmpeg to libvpx options with conversion notes in parentheses.

@table @option

@item threads
g_threads

@item profile
g_profile

@item vb
rc_target_bitrate

@item g
kf_max_dist

@item keyint_min
kf_min_dist

@item qmin
rc_min_quantizer

@item qmax
rc_max_quantizer

@item bufsize, vb
rc_buf_sz
@code{(bufsize * 1000 / vb)}

rc_buf_optimal_sz
@code{(bufsize * 1000 / vb * 5 / 6)}

@item rc_init_occupancy, vb
rc_buf_initial_sz
@code{(rc_init_occupancy * 1000 / vb)}

@item rc_buffer_aggressivity
rc_undershoot_pct

@item skip_threshold
rc_dropframe_thresh

@item qcomp
rc_2pass_vbr_bias_pct

@item maxrate, vb
rc_2pass_vbr_maxsection_pct
@code{(maxrate * 100 / vb)}

@item minrate, vb
rc_2pass_vbr_minsection_pct
@code{(minrate * 100 / vb)}

@item minrate, maxrate, vb
@code{VPX_CBR}
@code{(minrate == maxrate == vb)}

@item crf
@code{VPX_CQ}, @code{VP8E_SET_CQ_LEVEL}

@item quality
@table @option
@item @var{best}
@code{VPX_DL_BEST_QUALITY}
@item @var{good}
@code{VPX_DL_GOOD_QUALITY}
@item @var{realtime}
@code{VPX_DL_REALTIME}
@end table

@item speed
@code{VP8E_SET_CPUUSED}

@item nr
@code{VP8E_SET_NOISE_SENSITIVITY}

@item mb_threshold
@code{VP8E_SET_STATIC_THRESHOLD}

@item slices
@code{VP8E_SET_TOKEN_PARTITIONS}

@item max-intra-rate
@code{VP8E_SET_MAX_INTRA_BITRATE_PCT}

@item force_key_frames
@code{VPX_EFLAG_FORCE_KF}

@item Alternate reference frame related
@table @option
@item vp8flags altref
@code{VP8E_SET_ENABLEAUTOALTREF}
@item @var{arnr_max_frames}
@code{VP8E_SET_ARNR_MAXFRAMES}
@item @var{arnr_type}
@code{VP8E_SET_ARNR_TYPE}
@item @var{arnr_strength}
@code{VP8E_SET_ARNR_STRENGTH}
@item @var{rc_lookahead}
g_lag_in_frames
@end table

@item vp8flags error_resilient
g_error_resilient

@end table

For more information about libvpx see:
@url{http://www.webmproject.org/}

@section libx264

x264 H.264/MPEG-4 AVC encoder wrapper.

This encoder requires the presence of the libx264 headers and library
during configuration. You need to explicitly configure the build with
@code{--enable-libx264}.

libx264 supports an impressive number of features, including 8x8 and
4x4 adaptive spatial transform, adaptive B-frame placement, CAVLC/CABAC
entropy coding, interlacing (MBAFF), lossless mode, psy optimizations
for detail retention (adaptive quantization, psy-RD, psy-trellis).

Many libx264 encoder options are mapped to FFmpeg global codec
options, while unique encoder options are provided through private
options. Additionally the @option{x264opts} and @option{x264-params}
private options allows to pass a list of key=value tuples as accepted
by the libx264 @code{x264_param_parse} function.

The x264 project website is at
@url{http://www.videolan.org/developers/x264.html}.

@subsection Options

The following options are supported by the libx264 wrapper. The
@command{x264}-equivalent options or values are listed in parentheses
for easy migration.

To reduce the duplication of documentation, only the private options
and some others requiring special attention are documented here. For
the documentation of the undocumented generic options, see
@ref{codec-options,,the Codec Options chapter}.

To get a more accurate and extensive documentation of the libx264
options, invoke the command @command{x264 --full-help} or consult
the libx264 documentation.

@table @option
@item b (@emph{bitrate})
Set bitrate in bits/s. Note that FFmpeg's @option{b} option is
expressed in bits/s, while @command{x264}'s @option{bitrate} is in
kilobits/s.

@item bf (@emph{bframes})

@item g (@emph{keyint})

@item qmax (@emph{qpmax})

@item qmin (@emph{qpmin})

@item qdiff (@emph{qpstep})

@item qblur (@emph{qblur})

@item qcomp (@emph{qcomp})

@item refs (@emph{ref})

@item sc_threshold (@emph{scenecut})

@item trellis (@emph{trellis})

@item nr  (@emph{nr})

@item me_range (@emph{merange})

@item me_method (@emph{me})
Set motion estimation method. Possible values in the decreasing order
of speed:

@table @samp
@item dia (@emph{dia})
@item epzs (@emph{dia})
Diamond search with radius 1 (fastest). @samp{epzs} is an alias for
@samp{dia}.
@item hex (@emph{hex})
Hexagonal search with radius 2.
@item umh (@emph{umh})
Uneven multi-hexagon search.
@item esa (@emph{esa})
Exhaustive search.
@item tesa (@emph{tesa})
Hadamard exhaustive search (slowest).
@end table

@item subq (@emph{subme})

@item b_strategy (@emph{b-adapt})

@item keyint_min (@emph{min-keyint})

@item coder
Set entropy encoder. Possible values:

@table @samp
@item ac
Enable CABAC.

@item vlc
Enable CAVLC and disable CABAC. It generates the same effect as
@command{x264}'s @option{--no-cabac} option.
@end table

@item cmp
Set full pixel motion estimation comparation algorithm. Possible values:

@table @samp
@item chroma
Enable chroma in motion estimation.

@item sad
Ignore chroma in motion estimation. It generates the same effect as
@command{x264}'s @option{--no-chroma-me} option.
@end table

@item threads (@emph{threads})

@item thread_type
Set multithreading technique. Possible values:

@table @samp
@item slice
Slice-based multithreading. It generates the same effect as
@command{x264}'s @option{--sliced-threads} option.
@item frame
Frame-based multithreading.
@end table

@item flags
Set encoding flags. It can be used to disable closed GOP and enable
open GOP by setting it to @code{-cgop}. The result is similar to
the behavior of @command{x264}'s @option{--open-gop} option.

@item rc_init_occupancy (@emph{vbv-init})

@item preset (@emph{preset})
Set the encoding preset.

@item tune (@emph{tune})
Set tuning of the encoding params.

@item profile (@emph{profile})
Set profile restrictions.

@item fastfirstpass
Enable fast settings when encoding first pass, when set to 1. When set
to 0, it has the same effect of @command{x264}'s
@option{--slow-firstpass} option.

@item crf (@emph{crf})
Set the quality for constant quality mode.

@item crf_max (@emph{crf-max})
In CRF mode, prevents VBV from lowering quality beyond this point.

@item qp (@emph{qp})
Set constant quantization rate control method parameter.

@item aq-mode (@emph{aq-mode})
Set AQ method. Possible values:

@table @samp
@item none (@emph{0})
Disabled.

@item variance (@emph{1})
Variance AQ (complexity mask).

@item autovariance (@emph{2})
Auto-variance AQ (experimental).
@end table

@item aq-strength (@emph{aq-strength})
Set AQ strength, reduce blocking and blurring in flat and textured areas.

@item psy
Use psychovisual optimizations when set to 1. When set to 0, it has the
same effect as @command{x264}'s @option{--no-psy} option.

@item psy-rd  (@emph{psy-rd})
Set strength of psychovisual optimization, in
@var{psy-rd}:@var{psy-trellis} format.

<<<<<<< HEAD
@item rc-lookahead (@emph{rc-lookahead})
Set number of frames to look ahead for frametype and ratecontrol.

@item weightb
Enable weighted prediction for B-frames when set to 1. When set to 0,
it has the same effect as @command{x264}'s @option{--no-weightb} option.

@item weightp (@emph{weightp})
Set weighted prediction method for P-frames. Possible values:
=======
@end table
@item -ssim @var{integer}
Calculate and print SSIM stats.
@item -intra-refresh @var{integer}
Use Periodic Intra Refresh instead of IDR frames.
@item -bluray-compat @var{integer}
Configure the encoder to be compatible with the bluray standard.
It is a shorthand for setting "bluray-compat=1 force-cfr=1".
@item -b-bias @var{integer}
Influences how often B-frames are used.
@item -b-pyramid @var{integer}
Keep some B-frames as references.
>>>>>>> bc54c2ae

@table @samp
@item none (@emph{0})
Disabled
@item simple (@emph{1})
Enable only weighted refs
@item smart (@emph{2})
Enable both weighted refs and duplicates
@end table

@item ssim (@emph{ssim})
Enable calculation and printing SSIM stats after the encoding.

@item intra-refresh (@emph{intra-refresh})
Enable the use of Periodic Intra Refresh instead of IDR frames when set
to 1.

@item b-bias (@emph{b-bias})
Set the influence on how often B-frames are used.

@item b-pyramid (@emph{b-pyramid})
Set method for keeping of some B-frames as references. Possible values:

@table @samp
@item none (@emph{none})
Disabled.
@item strict (@emph{strict})
Strictly hierarchical pyramid.
@item normal (@emph{normal})
Non-strict (not Blu-ray compatible).
@end table

@item mixed-refs
Enable the use of one reference per partition, as opposed to one
reference per macroblock when set to 1. When set to 0, it has the
same effect as @command{x264}'s @option{--no-mixed-refs} option.

@item 8x8dct
Enable adaptive spatial transform (high profile 8x8 transform)
when set to 1. When set to 0, it has the same effect as
@command{x264}'s @option{--no-8x8dct} option.

@item fast-pskip
Enable early SKIP detection on P-frames when set to 1. When set
to 0, it has the same effect as @command{x264}'s
@option{--no-fast-pskip} option.

@item aud (@emph{aud})
Enable use of access unit delimiters when set to 1.

@item mbtree
Enable use macroblock tree ratecontrol when set to 1. When set
to 0, it has the same effect as @command{x264}'s
@option{--no-mbtree} option.

@item deblock (@emph{deblock})
Set loop filter parameters, in @var{alpha}:@var{beta} form.

@item cplxblur (@emph{cplxblur})
Set fluctuations reduction in QP (before curve compression).

@item partitions (@emph{partitions})
Set partitions to consider as a comma-separated list of. Possible
values in the list:

@table @samp
@item p8x8
8x8 P-frame partition.
@item p4x4
4x4 P-frame partition.
@item b8x8
4x4 B-frame partition.
@item i8x8
8x8 I-frame partition.
@item i4x4
4x4 I-frame partition.
(Enabling @samp{p4x4} requires @samp{p8x8} to be enabled. Enabling
@samp{i8x8} requires adaptive spatial transform (@option{8x8dct}
option) to be enabled.)
@item none (@emph{none})
Do not consider any partitions.
@item all (@emph{all})
Consider every partition.
@end table

@item direct-pred (@emph{direct})
Set direct MV prediction mode. Possible values:

@table @samp
@item none (@emph{none})
Disable MV prediction.
@item spatial (@emph{spatial})
Enable spatial predicting.
@item temporal (@emph{temporal})
Enable temporal predicting.
@item auto (@emph{auto})
Automatically decided.
@end table

@item slice-max-size (@emph{slice-max-size})
Set the limit of the size of each slice in bytes. If not specified
but RTP payload size (@option{ps}) is specified, that is used.

@item stats (@emph{stats})
Set the file name for multi-pass stats.

@item nal-hrd (@emph{nal-hrd})
Set signal HRD information (requires @option{vbv-bufsize} to be set).
Possible values:

@table @samp
@item none (@emph{none})
Disable HRD information signaling.
@item vbr (@emph{vbr})
Variable bit rate.
@item cbr (@emph{cbr})
Constant bit rate (not allowed in MP4 container).
@end table

@item x264opts (N.A.)
Set any x264 option, see @command{x264 --fullhelp} for a list.

Argument is a list of @var{key}=@var{value} couples separated by
":". In @var{filter} and @var{psy-rd} options that use ":" as a separator
themselves, use "," instead. They accept it as well since long ago but this
is kept undocumented for some reason.

For example to specify libx264 encoding options with @command{ffmpeg}:
@example
ffmpeg -i foo.mpg -vcodec libx264 -x264opts keyint=123:min-keyint=20 -an out.mkv
@end example

@item x264-params (N.A.)
Override the x264 configuration using a :-separated list of key=value
parameters.

This option is functionally the same as the @option{x264opts}, but is
duplicated for compability with the Libav fork.

For example to specify libx264 encoding options with @command{ffmpeg}:
@example
ffmpeg -i INPUT -c:v libx264 -x264-params level=30:bframes=0:weightp=0:\
cabac=0:ref=1:vbv-maxrate=768:vbv-bufsize=2000:analyse=all:me=umh:\
no-fast-pskip=1:subq=6:8x8dct=0:trellis=0 OUTPUT
@end example
@end table

Encoding ffpresets for common usages are provided so they can be used with the
general presets system (e.g. passing the @option{pre} option).

@section libxvid

Xvid MPEG-4 Part 2 encoder wrapper.

This encoder requires the presence of the libxvidcore headers and library
during configuration. You need to explicitly configure the build with
@code{--enable-libxvid --enable-gpl}.

The native @code{mpeg4} encoder supports the MPEG-4 Part 2 format, so
users can encode to this format without this library.

@subsection Options

The following options are supported by the libxvid wrapper. Some of
the following options are listed but are not documented, and
correspond to shared codec options. See @ref{codec-options,,the Codec
Options chapter} for their documentation. The other shared options
which are not listed have no effect for the libxvid encoder.

@table @option
@item b

@item g

@item qmin

@item qmax

@item mpeg_quant

@item threads

@item bf

@item b_qfactor

@item b_qoffset

@item flags
Set specific encoding flags. Possible values:

@table @samp

@item mv4
Use four motion vector by macroblock.

@item aic
Enable high quality AC prediction.

@item gray
Only encode grayscale.

@item gmc
Enable the use of global motion compensation (GMC).

@item qpel
Enable quarter-pixel motion compensation.

@item cgop
Enable closed GOP.

@item global_header
Place global headers in extradata instead of every keyframe.

@end table

@item trellis

@item me_method
Set motion estimation method. Possible values in decreasing order of
speed and increasing order of quality:

@table @samp
@item zero
Use no motion estimation (default).

@item phods
@item x1
@item log
Enable advanced diamond zonal search for 16x16 blocks and half-pixel
refinement for 16x16 blocks. @samp{x1} and @samp{log} are aliases for
@samp{phods}.

@item epzs
Enable all of the things described above, plus advanced diamond zonal
search for 8x8 blocks, half-pixel refinement for 8x8 blocks, and motion
estimation on chroma planes.

@item full
Enable all of the things described above, plus extended 16x16 and 8x8
blocks search.
@end table

@item mbd
Set macroblock decision algorithm. Possible values in the increasing
order of quality:

@table @samp
@item simple
Use macroblock comparing function algorithm (default).

@item bits
Enable rate distortion-based half pixel and quarter pixel refinement for
16x16 blocks.

@item rd
Enable all of the things described above, plus rate distortion-based
half pixel and quarter pixel refinement for 8x8 blocks, and rate
distortion-based search using square pattern.
@end table

@item lumi_aq
Enable lumi masking adaptive quantization when set to 1. Default is 0
(disabled).

@item variance_aq
Enable variance adaptive quantization when set to 1. Default is 0
(disabled).

When combined with @option{lumi_aq}, the resulting quality will not
be better than any of the two specified individually. In other
words, the resulting quality will be the worse one of the two
effects.

@item ssim
Set structural similarity (SSIM) displaying method. Possible values:

@table @samp
@item off
Disable displaying of SSIM information.

@item avg
Output average SSIM at the end of encoding to stdout. The format of
showing the average SSIM is:

@example
Average SSIM: %f
@end example

For users who are not familiar with C, %f means a float number, or
a decimal (e.g. 0.939232).

@item frame
Output both per-frame SSIM data during encoding and average SSIM at
the end of encoding to stdout. The format of per-frame information
is:

@example
       SSIM: avg: %1.3f min: %1.3f max: %1.3f
@end example

For users who are not familiar with C, %1.3f means a float number
rounded to 3 digits after the dot (e.g. 0.932).

@end table

@item ssim_acc
Set SSIM accuracy. Valid options are integers within the range of
0-4, while 0 gives the most accurate result and 4 computes the
fastest.

@end table

@section png

PNG image encoder.

@subsection Private options

@table @option
@item dpi @var{integer}
Set physical density of pixels, in dots per inch, unset by default
@item dpm @var{integer}
Set physical density of pixels, in dots per meter, unset by default
@end table

@section ProRes

Apple ProRes encoder.

FFmpeg contains 2 ProRes encoders, the prores-aw and prores-ks encoder.
The used encoder can be choosen with the @code{-vcodec} option.

@subsection Private Options for prores-ks

@table @option
@item profile @var{integer}
Select the ProRes profile to encode
@table @samp
@item proxy
@item lt
@item standard
@item hq
@item 4444
@end table

@item quant_mat @var{integer}
Select quantization matrix.
@table @samp
@item auto
@item default
@item proxy
@item lt
@item standard
@item hq
@end table
If set to @var{auto}, the matrix matching the profile will be picked.
If not set, the matrix providing the highest quality, @var{default}, will be
picked.

@item bits_per_mb @var{integer}
How many bits to allot for coding one macroblock. Different profiles use
between 200 and 2400 bits per macroblock, the maximum is 8000.

@item mbs_per_slice @var{integer}
Number of macroblocks in each slice (1-8); the default value (8)
should be good in almost all situations.

@item vendor @var{string}
Override the 4-byte vendor ID.
A custom vendor ID like @var{apl0} would claim the stream was produced by
the Apple encoder.

@item alpha_bits @var{integer}
Specify number of bits for alpha component.
Possible values are @var{0}, @var{8} and @var{16}.
Use @var{0} to disable alpha plane coding.

@end table

@subsection Speed considerations

In the default mode of operation the encoder has to honor frame constraints
(i.e. not produc frames with size bigger than requested) while still making
output picture as good as possible.
A frame containing a lot of small details is harder to compress and the encoder
would spend more time searching for appropriate quantizers for each slice.

Setting a higher @option{bits_per_mb} limit will improve the speed.

For the fastest encoding speed set the @option{qscale} parameter (4 is the
recommended value) and do not set a size constraint.

@c man end VIDEO ENCODERS<|MERGE_RESOLUTION|>--- conflicted
+++ resolved
@@ -1053,7 +1053,6 @@
 Set strength of psychovisual optimization, in
 @var{psy-rd}:@var{psy-trellis} format.
 
-<<<<<<< HEAD
 @item rc-lookahead (@emph{rc-lookahead})
 Set number of frames to look ahead for frametype and ratecontrol.
 
@@ -1063,20 +1062,6 @@
 
 @item weightp (@emph{weightp})
 Set weighted prediction method for P-frames. Possible values:
-=======
-@end table
-@item -ssim @var{integer}
-Calculate and print SSIM stats.
-@item -intra-refresh @var{integer}
-Use Periodic Intra Refresh instead of IDR frames.
-@item -bluray-compat @var{integer}
-Configure the encoder to be compatible with the bluray standard.
-It is a shorthand for setting "bluray-compat=1 force-cfr=1".
-@item -b-bias @var{integer}
-Influences how often B-frames are used.
-@item -b-pyramid @var{integer}
-Keep some B-frames as references.
->>>>>>> bc54c2ae
 
 @table @samp
 @item none (@emph{0})
@@ -1093,6 +1078,10 @@
 @item intra-refresh (@emph{intra-refresh})
 Enable the use of Periodic Intra Refresh instead of IDR frames when set
 to 1.
+
+@item bluray-compat (@emph{bluray-compat})
+Configure the encoder to be compatible with the bluray standard.
+It is a shorthand for setting "bluray-compat=1 force-cfr=1".
 
 @item b-bias (@emph{b-bias})
 Set the influence on how often B-frames are used.
