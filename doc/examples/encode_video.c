/*
 * Copyright (c) 2001 Fabrice Bellard
 *
 * Permission is hereby granted, free of charge, to any person obtaining a copy
 * of this software and associated documentation files (the "Software"), to deal
 * in the Software without restriction, including without limitation the rights
 * to use, copy, modify, merge, publish, distribute, sublicense, and/or sell
 * copies of the Software, and to permit persons to whom the Software is
 * furnished to do so, subject to the following conditions:
 *
 * The above copyright notice and this permission notice shall be included in
 * all copies or substantial portions of the Software.
 *
 * THE SOFTWARE IS PROVIDED "AS IS", WITHOUT WARRANTY OF ANY KIND, EXPRESS OR
 * IMPLIED, INCLUDING BUT NOT LIMITED TO THE WARRANTIES OF MERCHANTABILITY,
 * FITNESS FOR A PARTICULAR PURPOSE AND NONINFRINGEMENT. IN NO EVENT SHALL
 * THE AUTHORS OR COPYRIGHT HOLDERS BE LIABLE FOR ANY CLAIM, DAMAGES OR OTHER
 * LIABILITY, WHETHER IN AN ACTION OF CONTRACT, TORT OR OTHERWISE, ARISING FROM,
 * OUT OF OR IN CONNECTION WITH THE SOFTWARE OR THE USE OR OTHER DEALINGS IN
 * THE SOFTWARE.
 */

/**
 * @file
 * video encoding with libavcodec API example
 *
 * @example encode_video.c
 */

#include <stdio.h>
#include <stdlib.h>
#include <string.h>

#include <libavcodec/avcodec.h>

#include <libavutil/opt.h>
#include <libavutil/imgutils.h>

static void encode(AVCodecContext *enc_ctx, AVFrame *frame, AVPacket *pkt,
                   FILE *outfile)
{
    int ret;

    /* send the frame to the encoder */
    ret = avcodec_send_frame(enc_ctx, frame);
    if (ret < 0) {
        fprintf(stderr, "Error sending a frame for encoding\n");
        exit(1);
    }

    while (ret >= 0) {
        ret = avcodec_receive_packet(enc_ctx, pkt);
        if (ret == AVERROR(EAGAIN) || ret == AVERROR_EOF)
            return;
        else if (ret < 0) {
            fprintf(stderr, "Error during encoding\n");
            exit(1);
        }

        printf("Write frame %3"PRId64" (size=%5d)\n", pkt->pts, pkt->size);
        fwrite(pkt->data, 1, pkt->size, outfile);
        av_packet_unref(pkt);
    }
}

int main(int argc, char **argv)
{
    const char *filename, *codec_name;
    const AVCodec *codec;
    AVCodecContext *c= NULL;
    int i, ret, x, y;
    FILE *f;
<<<<<<< HEAD
    AVFrame *frame;
    AVPacket pkt;
=======
    AVFrame *picture;
    AVPacket *pkt;
>>>>>>> 59ab9e8b
    uint8_t endcode[] = { 0, 0, 1, 0xb7 };

    if (argc <= 2) {
        fprintf(stderr, "Usage: %s <output file> <codec name>\n", argv[0]);
        exit(0);
    }
    filename = argv[1];
    codec_name = argv[2];

    avcodec_register_all();

    /* find the mpeg1video encoder */
    codec = avcodec_find_encoder_by_name(codec_name);
    if (!codec) {
        fprintf(stderr, "Codec not found\n");
        exit(1);
    }

    c = avcodec_alloc_context3(codec);
    if (!c) {
        fprintf(stderr, "Could not allocate video codec context\n");
        exit(1);
    }

    pkt = av_packet_alloc();
    if (!pkt)
        exit(1);

    /* put sample parameters */
    c->bit_rate = 400000;
    /* resolution must be a multiple of two */
    c->width = 352;
    c->height = 288;
    /* frames per second */
    c->time_base = (AVRational){1, 25};
    c->framerate = (AVRational){25, 1};

    /* emit one intra frame every ten frames
     * check frame pict_type before passing frame
     * to encoder, if frame->pict_type is AV_PICTURE_TYPE_I
     * then gop_size is ignored and the output of encoder
     * will always be I frame irrespective to gop_size
     */
    c->gop_size = 10;
    c->max_b_frames = 1;
    c->pix_fmt = AV_PIX_FMT_YUV420P;

    if (codec->id == AV_CODEC_ID_H264)
        av_opt_set(c->priv_data, "preset", "slow", 0);

    /* open it */
    if (avcodec_open2(c, codec, NULL) < 0) {
        fprintf(stderr, "Could not open codec\n");
        exit(1);
    }

    f = fopen(filename, "wb");
    if (!f) {
        fprintf(stderr, "Could not open %s\n", filename);
        exit(1);
    }

    frame = av_frame_alloc();
    if (!frame) {
        fprintf(stderr, "Could not allocate video frame\n");
        exit(1);
    }
    frame->format = c->pix_fmt;
    frame->width  = c->width;
    frame->height = c->height;

    ret = av_frame_get_buffer(frame, 32);
    if (ret < 0) {
        fprintf(stderr, "Could not allocate the video frame data\n");
        exit(1);
    }

    /* encode 1 second of video */
<<<<<<< HEAD
    for (i = 0; i < 25; i++) {
        av_init_packet(&pkt);
        pkt.data = NULL;    // packet data will be allocated by the encoder
        pkt.size = 0;

=======
    for(i=0;i<25;i++) {
>>>>>>> 59ab9e8b
        fflush(stdout);

        /* make sure the frame data is writable */
        ret = av_frame_make_writable(frame);
        if (ret < 0)
            exit(1);

        /* prepare a dummy image */
        /* Y */
        for (y = 0; y < c->height; y++) {
            for (x = 0; x < c->width; x++) {
                frame->data[0][y * frame->linesize[0] + x] = x + y + i * 3;
            }
        }

        /* Cb and Cr */
        for (y = 0; y < c->height/2; y++) {
            for (x = 0; x < c->width/2; x++) {
                frame->data[1][y * frame->linesize[1] + x] = 128 + y + i * 2;
                frame->data[2][y * frame->linesize[2] + x] = 64 + x + i * 5;
            }
        }

        frame->pts = i;

        /* encode the image */
<<<<<<< HEAD
        encode(c, frame, &pkt, f);
=======
        encode(c, picture, pkt, f);
>>>>>>> 59ab9e8b
    }

    /* flush the encoder */
    encode(c, NULL, pkt, f);

    /* add sequence end code to have a real MPEG file */
    fwrite(endcode, 1, sizeof(endcode), f);
    fclose(f);

    avcodec_free_context(&c);
<<<<<<< HEAD
    av_frame_free(&frame);
=======
    av_frame_free(&picture);
    av_packet_free(&pkt);
>>>>>>> 59ab9e8b

    return 0;
}<|MERGE_RESOLUTION|>--- conflicted
+++ resolved
@@ -70,13 +70,8 @@
     AVCodecContext *c= NULL;
     int i, ret, x, y;
     FILE *f;
-<<<<<<< HEAD
     AVFrame *frame;
-    AVPacket pkt;
-=======
-    AVFrame *picture;
     AVPacket *pkt;
->>>>>>> 59ab9e8b
     uint8_t endcode[] = { 0, 0, 1, 0xb7 };
 
     if (argc <= 2) {
@@ -155,15 +150,7 @@
     }
 
     /* encode 1 second of video */
-<<<<<<< HEAD
     for (i = 0; i < 25; i++) {
-        av_init_packet(&pkt);
-        pkt.data = NULL;    // packet data will be allocated by the encoder
-        pkt.size = 0;
-
-=======
-    for(i=0;i<25;i++) {
->>>>>>> 59ab9e8b
         fflush(stdout);
 
         /* make sure the frame data is writable */
@@ -190,11 +177,7 @@
         frame->pts = i;
 
         /* encode the image */
-<<<<<<< HEAD
-        encode(c, frame, &pkt, f);
-=======
-        encode(c, picture, pkt, f);
->>>>>>> 59ab9e8b
+        encode(c, frame, pkt, f);
     }
 
     /* flush the encoder */
@@ -205,12 +188,8 @@
     fclose(f);
 
     avcodec_free_context(&c);
-<<<<<<< HEAD
     av_frame_free(&frame);
-=======
-    av_frame_free(&picture);
     av_packet_free(&pkt);
->>>>>>> 59ab9e8b
 
     return 0;
 }