/*
 * common functions for the ATRAC family of decoders
 *
 * Copyright (c) 2006-2013 Maxim Poliakovski
 * Copyright (c) 2006-2008 Benjamin Larsson
 *
 * This file is part of FFmpeg.
 *
 * FFmpeg is free software; you can redistribute it and/or
 * modify it under the terms of the GNU Lesser General Public
 * License as published by the Free Software Foundation; either
 * version 2.1 of the License, or (at your option) any later version.
 *
 * FFmpeg is distributed in the hope that it will be useful,
 * but WITHOUT ANY WARRANTY; without even the implied warranty of
 * MERCHANTABILITY or FITNESS FOR A PARTICULAR PURPOSE.  See the GNU
 * Lesser General Public License for more details.
 *
 * You should have received a copy of the GNU Lesser General Public
 * License along with FFmpeg; if not, write to the Free Software
 * Foundation, Inc., 51 Franklin Street, Fifth Floor, Boston, MA 02110-1301 USA
 */

/**
 * @file
 */

#include <math.h>
#include <stddef.h>
#include <stdio.h>
#include <string.h>

#include "avcodec.h"
#include "atrac.h"

float ff_atrac_sf_table[64];
static float qmf_window[48];

static const float qmf_48tap_half[24] = {
   -0.00001461907, -0.00009205479,-0.000056157569,0.00030117269,
    0.0002422519,  -0.00085293897,-0.0005205574,  0.0020340169,
    0.00078333891, -0.0042153862, -0.00075614988, 0.0078402944,
   -0.000061169922,-0.01344162,    0.0024626821,  0.021736089,
   -0.007801671,   -0.034090221,   0.01880949,    0.054326009,
   -0.043596379,   -0.099384367,   0.13207909,    0.46424159
};

av_cold void ff_atrac_generate_tables(void)
{
    int i;
    float s;

    /* Generate scale factors */
    if (!ff_atrac_sf_table[63])
        for (i=0 ; i<64 ; i++)
            ff_atrac_sf_table[i] = pow(2.0, (i - 15) / 3.0);

    /* Generate the QMF window. */
    if (!qmf_window[47])
        for (i=0 ; i<24; i++) {
            s = qmf_48tap_half[i] * 2.0;
            qmf_window[i] = qmf_window[47 - i] = s;
        }
}

av_cold void ff_atrac_init_gain_compensation(AtracGCContext *gctx, int id2exp_offset,
                                             int loc_scale)
{
    int i;

    gctx->loc_scale     = loc_scale;
    gctx->loc_size      = 1 << loc_scale;
    gctx->id2exp_offset = id2exp_offset;

    /* Generate gain level table. */
    for (i = 0; i < 16; i++)
        gctx->gain_tab1[i] = powf(2.0, id2exp_offset - i);

    /* Generate gain interpolation table. */
    for (i = -15; i < 16; i++)
        gctx->gain_tab2[i + 15] = powf(2.0, -1.0f / gctx->loc_size * i);
}

void ff_atrac_gain_compensation(AtracGCContext *gctx, float *in, float *prev,
                                AtracGainInfo *gc_now, AtracGainInfo *gc_next,
                                int num_samples, float *out)
{
    float lev, gc_scale, gain_inc;
    int i, pos, lastpos;

<<<<<<< HEAD
    gc_scale = gc_next->num_points ? gctx->gain_tab1[gc_next->levcode[0]] : 1.0f;
=======
    gc_scale = gc_next->num_points ? gctx->gain_tab1[gc_next->lev_code[0]]
                                   : 1.0f;
>>>>>>> 79cbac8c

    if (!gc_now->num_points) {
        for (pos = 0; pos < num_samples; pos++)
            out[pos] = in[pos] * gc_scale + prev[pos];
    } else {
        pos = 0;

        for (i = 0; i < gc_now->num_points; i++) {
<<<<<<< HEAD
            lastpos = gc_now->loccode[i] << gctx->loc_scale;

            lev = gctx->gain_tab1[gc_now->levcode[i]];
            gain_inc = gctx->gain_tab2[(i + 1 < gc_now->num_points
                                       ? gc_now->levcode[i + 1]
                                       : gctx->id2exp_offset)
                                       - gc_now->levcode[i] + 15];
=======
            lastpos = gc_now->loc_code[i] << gctx->loc_scale;

            lev = gctx->gain_tab1[gc_now->lev_code[i]];
            gain_inc = gctx->gain_tab2[(i + 1 < gc_now->num_points ? gc_now->lev_code[i + 1]
                                                                   : gctx->id2exp_offset) -
                                       gc_now->lev_code[i] + 15];
>>>>>>> 79cbac8c

            /* apply constant gain level and overlap */
            for (; pos < lastpos; pos++)
                out[pos] = (in[pos] * gc_scale + prev[pos]) * lev;

            /* interpolate between two different gain levels */
            for (; pos < lastpos + gctx->loc_size; pos++) {
                out[pos] = (in[pos] * gc_scale + prev[pos]) * lev;
                lev *= gain_inc;
            }
        }

        for (; pos < num_samples; pos++)
            out[pos] = in[pos] * gc_scale + prev[pos];
    }

    /* copy the overlapping part into the delay buffer */
    memcpy(prev, &in[num_samples], num_samples * sizeof(float));
}

<<<<<<< HEAD
void ff_atrac_iqmf(float *inlo, float *inhi, unsigned int nIn, float *pOut,
                   float *delayBuf, float *temp)
=======
void ff_atrac_iqmf (float *inlo, float *inhi, unsigned int nIn, float *pOut, float *delayBuf, float *temp)
>>>>>>> 79cbac8c
{
    int   i, j;
    float   *p1, *p3;

    memcpy(temp, delayBuf, 46*sizeof(float));

    p3 = temp + 46;

    /* loop1 */
    for(i=0; i<nIn; i+=2){
        p3[2*i+0] = inlo[i  ] + inhi[i  ];
        p3[2*i+1] = inlo[i  ] - inhi[i  ];
        p3[2*i+2] = inlo[i+1] + inhi[i+1];
        p3[2*i+3] = inlo[i+1] - inhi[i+1];
    }

    /* loop2 */
    p1 = temp;
    for (j = nIn; j != 0; j--) {
        float s1 = 0.0;
        float s2 = 0.0;

        for (i = 0; i < 48; i += 2) {
            s1 += p1[i] * qmf_window[i];
            s2 += p1[i+1] * qmf_window[i+1];
        }

        pOut[0] = s2;
        pOut[1] = s1;

        p1 += 2;
        pOut += 2;
    }

    /* Update the delay buffer. */
    memcpy(delayBuf, temp + nIn*2, 46*sizeof(float));
}<|MERGE_RESOLUTION|>--- conflicted
+++ resolved
@@ -88,12 +88,8 @@
     float lev, gc_scale, gain_inc;
     int i, pos, lastpos;
 
-<<<<<<< HEAD
-    gc_scale = gc_next->num_points ? gctx->gain_tab1[gc_next->levcode[0]] : 1.0f;
-=======
     gc_scale = gc_next->num_points ? gctx->gain_tab1[gc_next->lev_code[0]]
                                    : 1.0f;
->>>>>>> 79cbac8c
 
     if (!gc_now->num_points) {
         for (pos = 0; pos < num_samples; pos++)
@@ -102,22 +98,12 @@
         pos = 0;
 
         for (i = 0; i < gc_now->num_points; i++) {
-<<<<<<< HEAD
-            lastpos = gc_now->loccode[i] << gctx->loc_scale;
-
-            lev = gctx->gain_tab1[gc_now->levcode[i]];
-            gain_inc = gctx->gain_tab2[(i + 1 < gc_now->num_points
-                                       ? gc_now->levcode[i + 1]
-                                       : gctx->id2exp_offset)
-                                       - gc_now->levcode[i] + 15];
-=======
             lastpos = gc_now->loc_code[i] << gctx->loc_scale;
 
             lev = gctx->gain_tab1[gc_now->lev_code[i]];
             gain_inc = gctx->gain_tab2[(i + 1 < gc_now->num_points ? gc_now->lev_code[i + 1]
                                                                    : gctx->id2exp_offset) -
                                        gc_now->lev_code[i] + 15];
->>>>>>> 79cbac8c
 
             /* apply constant gain level and overlap */
             for (; pos < lastpos; pos++)
@@ -138,12 +124,8 @@
     memcpy(prev, &in[num_samples], num_samples * sizeof(float));
 }
 
-<<<<<<< HEAD
 void ff_atrac_iqmf(float *inlo, float *inhi, unsigned int nIn, float *pOut,
                    float *delayBuf, float *temp)
-=======
-void ff_atrac_iqmf (float *inlo, float *inhi, unsigned int nIn, float *pOut, float *delayBuf, float *temp)
->>>>>>> 79cbac8c
 {
     int   i, j;
     float   *p1, *p3;
