--- conflicted
+++ resolved
@@ -1313,9 +1313,8 @@
     return 0;
 }
 
-<<<<<<< HEAD
 static const uint8_t start_code[] = { 0x00, 0x00, 0x01 };
-=======
+
 static int find_start_code(const uint8_t *buf, int buf_size,
                            int buf_index, int next_avc)
 {
@@ -1376,6 +1375,7 @@
     int nal_index   = 0;
     int buf_index   = 0;
     int nals_needed = 0;
+    int first_slice = 0;
 
     while(1) {
         int nalsize = 0;
@@ -1391,6 +1391,8 @@
             buf_index = find_start_code(buf, buf_size, buf_index, next_avc);
             if (buf_index >= buf_size)
                 break;
+            if (buf_index >= next_avc)
+                continue;
         }
 
         ptr = ff_h264_decode_nal(h, buf + buf_index, &dst_length, &consumed,
@@ -1418,14 +1420,17 @@
         case NAL_IDR_SLICE:
         case NAL_SLICE:
             init_get_bits(&h->gb, ptr, bit_length);
-            if (!get_ue_golomb(&h->gb))
+            if (!get_ue_golomb(&h->gb) ||
+                !first_slice ||
+                first_slice != h->nal_unit_type)
                 nals_needed = nal_index;
+            if (!first_slice)
+                first_slice = h->nal_unit_type;
         }
     }
 
     return nals_needed;
 }
->>>>>>> e10fd08a
 
 static int decode_nal_units(H264Context *h, const uint8_t *buf, int buf_size,
                             int parse_extradata)
@@ -1438,7 +1443,6 @@
     int nals_needed = 0; ///< number of NALs that need decoding before the next frame thread starts
     int nal_index;
     int idr_cleared=0;
-    int first_slice = 0;
     int ret = 0;
 
     h->nal_unit_type= 0;
@@ -1453,7 +1457,6 @@
         ff_h264_reset_sei(h);
     }
 
-<<<<<<< HEAD
     if (h->nal_length_size == 4) {
         if (buf_size > 8 && AV_RB32(buf) == 1 && AV_RB32(buf+5) > (unsigned)buf_size) {
             h->is_avc = 0;
@@ -1461,13 +1464,10 @@
             h->is_avc = 1;
     }
 
-    for (; pass <= 1; pass++) {
-=======
     if (avctx->active_thread_type & FF_THREAD_FRAME)
         nals_needed = get_last_needed_nal(h, buf, buf_size);
 
     {
->>>>>>> e10fd08a
         buf_index     = 0;
         context_count = 0;
         next_avc      = h->is_avc ? 0 : buf_size;
@@ -1489,6 +1489,8 @@
                 buf_index = find_start_code(buf, buf_size, buf_index, next_avc);
                 if (buf_index >= buf_size)
                     break;
+                if (buf_index >= next_avc)
+                    continue;
             }
 
             hx = h->thread_context[context_count];
@@ -1505,8 +1507,8 @@
 
             if (h->avctx->debug & FF_DEBUG_STARTCODE)
                 av_log(h->avctx, AV_LOG_DEBUG,
-                       "NAL %d/%d at %d/%d length %d pass %d\n",
-                       hx->nal_unit_type, hx->nal_ref_idc, buf_index, buf_size, dst_length, pass);
+                       "NAL %d/%d at %d/%d length %d\n",
+                       hx->nal_unit_type, hx->nal_ref_idc, buf_index, buf_size, dst_length);
 
             if (h->is_avc && (nalsize != consumed) && nalsize)
                 av_log(h->avctx, AV_LOG_DEBUG,
@@ -1516,41 +1518,6 @@
             buf_index += consumed;
             nal_index++;
 
-<<<<<<< HEAD
-            if (pass == 0) {
-                /* packets can sometimes contain multiple PPS/SPS,
-                 * e.g. two PAFF field pictures in one packet, or a demuxer
-                 * which splits NALs strangely if so, when frame threading we
-                 * can't start the next thread until we've read all of them */
-                switch (hx->nal_unit_type) {
-                case NAL_SPS:
-                case NAL_PPS:
-                    nals_needed = nal_index;
-                    break;
-                case NAL_DPA:
-                case NAL_IDR_SLICE:
-                case NAL_SLICE:
-                    init_get_bits(&hx->gb, ptr, bit_length);
-                    if (!get_ue_golomb(&hx->gb) ||
-                        !first_slice ||
-                        first_slice != hx->nal_unit_type)
-                        nals_needed = nal_index;
-                    if (!first_slice)
-                        first_slice = hx->nal_unit_type;
-                }
-                continue;
-            }
-
-            if (!first_slice)
-                switch (hx->nal_unit_type) {
-                case NAL_DPA:
-                case NAL_IDR_SLICE:
-                case NAL_SLICE:
-                    first_slice = hx->nal_unit_type;
-                }
-
-=======
->>>>>>> e10fd08a
             if (avctx->skip_frame >= AVDISCARD_NONREF &&
                 h->nal_ref_idc == 0 &&
                 h->nal_unit_type != NAL_SEI)
