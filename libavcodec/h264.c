/*
 * H.26L/H.264/AVC/JVT/14496-10/... decoder
 * Copyright (c) 2003 Michael Niedermayer <michaelni@gmx.at>
 *
 * This file is part of FFmpeg.
 *
 * FFmpeg is free software; you can redistribute it and/or
 * modify it under the terms of the GNU Lesser General Public
 * License as published by the Free Software Foundation; either
 * version 2.1 of the License, or (at your option) any later version.
 *
 * FFmpeg is distributed in the hope that it will be useful,
 * but WITHOUT ANY WARRANTY; without even the implied warranty of
 * MERCHANTABILITY or FITNESS FOR A PARTICULAR PURPOSE.  See the GNU
 * Lesser General Public License for more details.
 *
 * You should have received a copy of the GNU Lesser General Public
 * License along with FFmpeg; if not, write to the Free Software
 * Foundation, Inc., 51 Franklin Street, Fifth Floor, Boston, MA 02110-1301 USA
 */

/**
 * @file
 * H.264 / AVC / MPEG4 part10 codec.
 * @author Michael Niedermayer <michaelni@gmx.at>
 */

#define UNCHECKED_BITSTREAM_READER 1

#include "libavutil/avassert.h"
#include "libavutil/display.h"
#include "libavutil/imgutils.h"
#include "libavutil/opt.h"
#include "libavutil/stereo3d.h"
#include "libavutil/timer.h"
#include "internal.h"
#include "cabac.h"
#include "cabac_functions.h"
#include "error_resilience.h"
#include "avcodec.h"
#include "h264.h"
#include "h264data.h"
#include "h264chroma.h"
#include "h264_mvpred.h"
#include "golomb.h"
#include "mathops.h"
#include "me_cmp.h"
#include "mpegutils.h"
#include "rectangle.h"
#include "svq3.h"
#include "thread.h"
#include "vdpau_compat.h"

const uint16_t ff_h264_mb_sizes[4] = { 256, 384, 512, 768 };

int avpriv_h264_has_num_reorder_frames(AVCodecContext *avctx)
{
    H264Context *h = avctx->priv_data;
    return h ? h->sps.num_reorder_frames : 0;
}

static void h264_er_decode_mb(void *opaque, int ref, int mv_dir, int mv_type,
                              int (*mv)[2][4][2],
                              int mb_x, int mb_y, int mb_intra, int mb_skipped)
{
    H264Context *h = opaque;
    H264SliceContext *sl = &h->slice_ctx[0];

    sl->mb_x = mb_x;
    sl->mb_y = mb_y;
    sl->mb_xy = mb_x + mb_y * h->mb_stride;
    memset(sl->non_zero_count_cache, 0, sizeof(sl->non_zero_count_cache));
    av_assert1(ref >= 0);
    /* FIXME: It is possible albeit uncommon that slice references
     * differ between slices. We take the easy approach and ignore
     * it for now. If this turns out to have any relevance in
     * practice then correct remapping should be added. */
    if (ref >= sl->ref_count[0])
        ref = 0;
    if (!sl->ref_list[0][ref].data[0]) {
        av_log(h->avctx, AV_LOG_DEBUG, "Reference not available for error concealing\n");
        ref = 0;
    }
    if ((sl->ref_list[0][ref].reference&3) != 3) {
        av_log(h->avctx, AV_LOG_DEBUG, "Reference invalid\n");
        return;
    }
    fill_rectangle(&h->cur_pic.ref_index[0][4 * sl->mb_xy],
                   2, 2, 2, ref, 1);
    fill_rectangle(&sl->ref_cache[0][scan8[0]], 4, 4, 8, ref, 1);
    fill_rectangle(sl->mv_cache[0][scan8[0]], 4, 4, 8,
                   pack16to32((*mv)[0][0][0], (*mv)[0][0][1]), 4);
    sl->mb_mbaff =
    sl->mb_field_decoding_flag = 0;
    ff_h264_hl_decode_mb(h, &h->slice_ctx[0]);
}

void ff_h264_draw_horiz_band(const H264Context *h, H264SliceContext *sl,
                             int y, int height)
{
    AVCodecContext *avctx = h->avctx;
    const AVFrame   *src  = h->cur_pic.f;
    const AVPixFmtDescriptor *desc = av_pix_fmt_desc_get(avctx->pix_fmt);
    int vshift = desc->log2_chroma_h;
    const int field_pic = h->picture_structure != PICT_FRAME;
    if (field_pic) {
        height <<= 1;
        y      <<= 1;
    }

    height = FFMIN(height, avctx->height - y);

    if (field_pic && h->first_field && !(avctx->slice_flags & SLICE_FLAG_ALLOW_FIELD))
        return;

    if (avctx->draw_horiz_band) {
        int offset[AV_NUM_DATA_POINTERS];
        int i;

        offset[0] = y * src->linesize[0];
        offset[1] =
        offset[2] = (y >> vshift) * src->linesize[1];
        for (i = 3; i < AV_NUM_DATA_POINTERS; i++)
            offset[i] = 0;

        emms_c();

        avctx->draw_horiz_band(avctx, src, offset,
                               y, h->picture_structure, height);
    }
}

/**
 * Check if the top & left blocks are available if needed and
 * change the dc mode so it only uses the available blocks.
 */
int ff_h264_check_intra4x4_pred_mode(const H264Context *h, H264SliceContext *sl)
{
    static const int8_t top[12] = {
        -1, 0, LEFT_DC_PRED, -1, -1, -1, -1, -1, 0
    };
    static const int8_t left[12] = {
        0, -1, TOP_DC_PRED, 0, -1, -1, -1, 0, -1, DC_128_PRED
    };
    int i;

    if (!(sl->top_samples_available & 0x8000)) {
        for (i = 0; i < 4; i++) {
            int status = top[sl->intra4x4_pred_mode_cache[scan8[0] + i]];
            if (status < 0) {
                av_log(h->avctx, AV_LOG_ERROR,
                       "top block unavailable for requested intra4x4 mode %d at %d %d\n",
                       status, sl->mb_x, sl->mb_y);
                return AVERROR_INVALIDDATA;
            } else if (status) {
                sl->intra4x4_pred_mode_cache[scan8[0] + i] = status;
            }
        }
    }

    if ((sl->left_samples_available & 0x8888) != 0x8888) {
        static const int mask[4] = { 0x8000, 0x2000, 0x80, 0x20 };
        for (i = 0; i < 4; i++)
            if (!(sl->left_samples_available & mask[i])) {
                int status = left[sl->intra4x4_pred_mode_cache[scan8[0] + 8 * i]];
                if (status < 0) {
                    av_log(h->avctx, AV_LOG_ERROR,
                           "left block unavailable for requested intra4x4 mode %d at %d %d\n",
                           status, sl->mb_x, sl->mb_y);
                    return AVERROR_INVALIDDATA;
                } else if (status) {
                    sl->intra4x4_pred_mode_cache[scan8[0] + 8 * i] = status;
                }
            }
    }

    return 0;
} // FIXME cleanup like ff_h264_check_intra_pred_mode

/**
 * Check if the top & left blocks are available if needed and
 * change the dc mode so it only uses the available blocks.
 */
int ff_h264_check_intra_pred_mode(const H264Context *h, H264SliceContext *sl,
                                  int mode, int is_chroma)
{
    static const int8_t top[4]  = { LEFT_DC_PRED8x8, 1, -1, -1 };
    static const int8_t left[5] = { TOP_DC_PRED8x8, -1,  2, -1, DC_128_PRED8x8 };

    if (mode > 3U) {
        av_log(h->avctx, AV_LOG_ERROR,
               "out of range intra chroma pred mode at %d %d\n",
               sl->mb_x, sl->mb_y);
        return AVERROR_INVALIDDATA;
    }

    if (!(sl->top_samples_available & 0x8000)) {
        mode = top[mode];
        if (mode < 0) {
            av_log(h->avctx, AV_LOG_ERROR,
                   "top block unavailable for requested intra mode at %d %d\n",
                   sl->mb_x, sl->mb_y);
            return AVERROR_INVALIDDATA;
        }
    }

    if ((sl->left_samples_available & 0x8080) != 0x8080) {
        mode = left[mode];
        if (mode < 0) {
            av_log(h->avctx, AV_LOG_ERROR,
                   "left block unavailable for requested intra mode at %d %d\n",
                   sl->mb_x, sl->mb_y);
            return AVERROR_INVALIDDATA;
        }
        if (is_chroma && (sl->left_samples_available & 0x8080)) {
            // mad cow disease mode, aka MBAFF + constrained_intra_pred
            mode = ALZHEIMER_DC_L0T_PRED8x8 +
                   (!(sl->left_samples_available & 0x8000)) +
                   2 * (mode == DC_128_PRED8x8);
        }
    }

    return mode;
}

const uint8_t *ff_h264_decode_nal(H264Context *h, H264SliceContext *sl,
                                  const uint8_t *src,
                                  int *dst_length, int *consumed, int length)
{
    int i, si, di;
    uint8_t *dst;

    // src[0]&0x80; // forbidden bit
    h->nal_ref_idc   = src[0] >> 5;
    h->nal_unit_type = src[0] & 0x1F;

    src++;
    length--;

#define STARTCODE_TEST                                                  \
    if (i + 2 < length && src[i + 1] == 0 && src[i + 2] <= 3) {         \
        if (src[i + 2] != 3 && src[i + 2] != 0) {                       \
            /* startcode, so we must be past the end */                 \
            length = i;                                                 \
        }                                                               \
        break;                                                          \
    }

#if HAVE_FAST_UNALIGNED
#define FIND_FIRST_ZERO                                                 \
    if (i > 0 && !src[i])                                               \
        i--;                                                            \
    while (src[i])                                                      \
        i++

#if HAVE_FAST_64BIT
    for (i = 0; i + 1 < length; i += 9) {
        if (!((~AV_RN64A(src + i) &
               (AV_RN64A(src + i) - 0x0100010001000101ULL)) &
              0x8000800080008080ULL))
            continue;
        FIND_FIRST_ZERO;
        STARTCODE_TEST;
        i -= 7;
    }
#else
    for (i = 0; i + 1 < length; i += 5) {
        if (!((~AV_RN32A(src + i) &
               (AV_RN32A(src + i) - 0x01000101U)) &
              0x80008080U))
            continue;
        FIND_FIRST_ZERO;
        STARTCODE_TEST;
        i -= 3;
    }
#endif
#else
    for (i = 0; i + 1 < length; i += 2) {
        if (src[i])
            continue;
        if (i > 0 && src[i - 1] == 0)
            i--;
        STARTCODE_TEST;
    }
#endif

    av_fast_padded_malloc(&sl->rbsp_buffer, &sl->rbsp_buffer_size, length+MAX_MBPAIR_SIZE);
    dst = sl->rbsp_buffer;

    if (!dst)
        return NULL;

    if(i>=length-1){ //no escaped 0
        *dst_length= length;
        *consumed= length+1; //+1 for the header
        if(h->avctx->flags2 & CODEC_FLAG2_FAST){
            return src;
        }else{
            memcpy(dst, src, length);
            return dst;
        }
    }

    memcpy(dst, src, i);
    si = di = i;
    while (si + 2 < length) {
        // remove escapes (very rare 1:2^22)
        if (src[si + 2] > 3) {
            dst[di++] = src[si++];
            dst[di++] = src[si++];
        } else if (src[si] == 0 && src[si + 1] == 0 && src[si + 2] != 0) {
            if (src[si + 2] == 3) { // escape
                dst[di++]  = 0;
                dst[di++]  = 0;
                si        += 3;
                continue;
            } else // next start code
                goto nsc;
        }

        dst[di++] = src[si++];
    }
    while (si < length)
        dst[di++] = src[si++];

nsc:
    memset(dst + di, 0, FF_INPUT_BUFFER_PADDING_SIZE);

    *dst_length = di;
    *consumed   = si + 1; // +1 for the header
    /* FIXME store exact number of bits in the getbitcontext
     * (it is needed for decoding) */
    return dst;
}

/**
 * Identify the exact end of the bitstream
 * @return the length of the trailing, or 0 if damaged
 */
static int decode_rbsp_trailing(H264Context *h, const uint8_t *src)
{
    int v = *src;
    int r;

    ff_tlog(h->avctx, "rbsp trailing %X\n", v);

    for (r = 1; r < 9; r++) {
        if (v & 1)
            return r;
        v >>= 1;
    }
    return 0;
}

void ff_h264_free_tables(H264Context *h)
{
    int i;

    av_freep(&h->intra4x4_pred_mode);
    av_freep(&h->chroma_pred_mode_table);
    av_freep(&h->cbp_table);
    av_freep(&h->mvd_table[0]);
    av_freep(&h->mvd_table[1]);
    av_freep(&h->direct_table);
    av_freep(&h->non_zero_count);
    av_freep(&h->slice_table_base);
    h->slice_table = NULL;
    av_freep(&h->list_counts);

    av_freep(&h->mb2b_xy);
    av_freep(&h->mb2br_xy);

    av_buffer_pool_uninit(&h->qscale_table_pool);
    av_buffer_pool_uninit(&h->mb_type_pool);
    av_buffer_pool_uninit(&h->motion_val_pool);
    av_buffer_pool_uninit(&h->ref_index_pool);

    for (i = 0; i < h->nb_slice_ctx; i++) {
        H264SliceContext *sl = &h->slice_ctx[i];

        av_freep(&sl->dc_val_base);
        av_freep(&sl->er.mb_index2xy);
        av_freep(&sl->er.error_status_table);
        av_freep(&sl->er.er_temp_buffer);

        av_freep(&sl->bipred_scratchpad);
        av_freep(&sl->edge_emu_buffer);
        av_freep(&sl->top_borders[0]);
        av_freep(&sl->top_borders[1]);

        sl->bipred_scratchpad_allocated = 0;
        sl->edge_emu_buffer_allocated   = 0;
        sl->top_borders_allocated[0]    = 0;
        sl->top_borders_allocated[1]    = 0;
    }
}

int ff_h264_alloc_tables(H264Context *h)
{
    const int big_mb_num = h->mb_stride * (h->mb_height + 1);
    const int row_mb_num = 2*h->mb_stride*FFMAX(h->avctx->thread_count, 1);
    int x, y;

    FF_ALLOCZ_ARRAY_OR_GOTO(h->avctx, h->intra4x4_pred_mode,
                      row_mb_num, 8 * sizeof(uint8_t), fail)
    h->slice_ctx[0].intra4x4_pred_mode = h->intra4x4_pred_mode;

    FF_ALLOCZ_OR_GOTO(h->avctx, h->non_zero_count,
                      big_mb_num * 48 * sizeof(uint8_t), fail)
    FF_ALLOCZ_OR_GOTO(h->avctx, h->slice_table_base,
                      (big_mb_num + h->mb_stride) * sizeof(*h->slice_table_base), fail)
    FF_ALLOCZ_OR_GOTO(h->avctx, h->cbp_table,
                      big_mb_num * sizeof(uint16_t), fail)
    FF_ALLOCZ_OR_GOTO(h->avctx, h->chroma_pred_mode_table,
                      big_mb_num * sizeof(uint8_t), fail)
    FF_ALLOCZ_ARRAY_OR_GOTO(h->avctx, h->mvd_table[0],
                      row_mb_num, 16 * sizeof(uint8_t), fail);
    FF_ALLOCZ_ARRAY_OR_GOTO(h->avctx, h->mvd_table[1],
                      row_mb_num, 16 * sizeof(uint8_t), fail);
    h->slice_ctx[0].mvd_table[0] = h->mvd_table[0];
    h->slice_ctx[0].mvd_table[1] = h->mvd_table[1];

    FF_ALLOCZ_OR_GOTO(h->avctx, h->direct_table,
                      4 * big_mb_num * sizeof(uint8_t), fail);
    FF_ALLOCZ_OR_GOTO(h->avctx, h->list_counts,
                      big_mb_num * sizeof(uint8_t), fail)

    memset(h->slice_table_base, -1,
           (big_mb_num + h->mb_stride) * sizeof(*h->slice_table_base));
    h->slice_table = h->slice_table_base + h->mb_stride * 2 + 1;

    FF_ALLOCZ_OR_GOTO(h->avctx, h->mb2b_xy,
                      big_mb_num * sizeof(uint32_t), fail);
    FF_ALLOCZ_OR_GOTO(h->avctx, h->mb2br_xy,
                      big_mb_num * sizeof(uint32_t), fail);
    for (y = 0; y < h->mb_height; y++)
        for (x = 0; x < h->mb_width; x++) {
            const int mb_xy = x + y * h->mb_stride;
            const int b_xy  = 4 * x + 4 * y * h->b_stride;

            h->mb2b_xy[mb_xy]  = b_xy;
            h->mb2br_xy[mb_xy] = 8 * (FMO ? mb_xy : (mb_xy % (2 * h->mb_stride)));
        }

    if (!h->dequant4_coeff[0])
        ff_h264_init_dequant_tables(h);

    return 0;

fail:
    ff_h264_free_tables(h);
    return AVERROR(ENOMEM);
}

/**
 * Init context
 * Allocate buffers which are not shared amongst multiple threads.
 */
int ff_h264_slice_context_init(H264Context *h, H264SliceContext *sl)
{
    ERContext *er = &sl->er;
    int mb_array_size = h->mb_height * h->mb_stride;
    int y_size  = (2 * h->mb_width + 1) * (2 * h->mb_height + 1);
    int c_size  = h->mb_stride * (h->mb_height + 1);
    int yc_size = y_size + 2   * c_size;
    int x, y, i;

    sl->ref_cache[0][scan8[5]  + 1] =
    sl->ref_cache[0][scan8[7]  + 1] =
    sl->ref_cache[0][scan8[13] + 1] =
    sl->ref_cache[1][scan8[5]  + 1] =
    sl->ref_cache[1][scan8[7]  + 1] =
    sl->ref_cache[1][scan8[13] + 1] = PART_NOT_AVAILABLE;

    if (sl != h->slice_ctx) {
        memset(er, 0, sizeof(*er));
    } else
    if (CONFIG_ERROR_RESILIENCE) {

        /* init ER */
        er->avctx          = h->avctx;
        er->decode_mb      = h264_er_decode_mb;
        er->opaque         = h;
        er->quarter_sample = 1;

        er->mb_num      = h->mb_num;
        er->mb_width    = h->mb_width;
        er->mb_height   = h->mb_height;
        er->mb_stride   = h->mb_stride;
        er->b8_stride   = h->mb_width * 2 + 1;

        // error resilience code looks cleaner with this
        FF_ALLOCZ_OR_GOTO(h->avctx, er->mb_index2xy,
                          (h->mb_num + 1) * sizeof(int), fail);

        for (y = 0; y < h->mb_height; y++)
            for (x = 0; x < h->mb_width; x++)
                er->mb_index2xy[x + y * h->mb_width] = x + y * h->mb_stride;

        er->mb_index2xy[h->mb_height * h->mb_width] = (h->mb_height - 1) *
                                                      h->mb_stride + h->mb_width;

        FF_ALLOCZ_OR_GOTO(h->avctx, er->error_status_table,
                          mb_array_size * sizeof(uint8_t), fail);

        FF_ALLOC_OR_GOTO(h->avctx, er->er_temp_buffer,
                         h->mb_height * h->mb_stride, fail);

        FF_ALLOCZ_OR_GOTO(h->avctx, sl->dc_val_base,
                          yc_size * sizeof(int16_t), fail);
        er->dc_val[0] = sl->dc_val_base + h->mb_width * 2 + 2;
        er->dc_val[1] = sl->dc_val_base + y_size + h->mb_stride + 1;
        er->dc_val[2] = er->dc_val[1] + c_size;
        for (i = 0; i < yc_size; i++)
            sl->dc_val_base[i] = 1024;
    }

    return 0;

fail:
    return AVERROR(ENOMEM); // ff_h264_free_tables will clean up for us
}

static int decode_nal_units(H264Context *h, const uint8_t *buf, int buf_size,
                            int parse_extradata);

int ff_h264_decode_extradata(H264Context *h, const uint8_t *buf, int size)
{
    AVCodecContext *avctx = h->avctx;
    int ret;

    if (!buf || size <= 0)
        return -1;

    if (buf[0] == 1) {
        int i, cnt, nalsize;
        const unsigned char *p = buf;

        h->is_avc = 1;

        if (size < 7) {
            av_log(avctx, AV_LOG_ERROR,
                   "avcC %d too short\n", size);
            return AVERROR_INVALIDDATA;
        }
        /* sps and pps in the avcC always have length coded with 2 bytes,
         * so put a fake nal_length_size = 2 while parsing them */
        h->nal_length_size = 2;
        // Decode sps from avcC
        cnt = *(p + 5) & 0x1f; // Number of sps
        p  += 6;
        for (i = 0; i < cnt; i++) {
            nalsize = AV_RB16(p) + 2;
            if(nalsize > size - (p-buf))
                return AVERROR_INVALIDDATA;
            ret = decode_nal_units(h, p, nalsize, 1);
            if (ret < 0) {
                av_log(avctx, AV_LOG_ERROR,
                       "Decoding sps %d from avcC failed\n", i);
                return ret;
            }
            p += nalsize;
        }
        // Decode pps from avcC
        cnt = *(p++); // Number of pps
        for (i = 0; i < cnt; i++) {
            nalsize = AV_RB16(p) + 2;
            if(nalsize > size - (p-buf))
                return AVERROR_INVALIDDATA;
            ret = decode_nal_units(h, p, nalsize, 1);
            if (ret < 0) {
                av_log(avctx, AV_LOG_ERROR,
                       "Decoding pps %d from avcC failed\n", i);
                return ret;
            }
            p += nalsize;
        }
        // Store right nal length size that will be used to parse all other nals
        h->nal_length_size = (buf[4] & 0x03) + 1;
    } else {
        h->is_avc = 0;
        ret = decode_nal_units(h, buf, size, 1);
        if (ret < 0)
            return ret;
    }
    return size;
}

static int h264_init_context(AVCodecContext *avctx, H264Context *h)
{
    int i;

    h->avctx                 = avctx;
    h->backup_width          = -1;
    h->backup_height         = -1;
    h->backup_pix_fmt        = AV_PIX_FMT_NONE;
    h->dequant_coeff_pps     = -1;
    h->current_sps_id        = -1;
    h->cur_chroma_format_idc = -1;

    h->picture_structure     = PICT_FRAME;
    h->slice_context_count   = 1;
    h->workaround_bugs       = avctx->workaround_bugs;
    h->flags                 = avctx->flags;
    h->prev_poc_msb          = 1 << 16;
    h->x264_build            = -1;
    h->recovery_frame        = -1;
    h->frame_recovered       = 0;
    h->prev_frame_num        = -1;
    h->sei_fpa.frame_packing_arrangement_cancel_flag = -1;
    h->has_afd               = 0;

    h->next_outputed_poc = INT_MIN;
    for (i = 0; i < MAX_DELAYED_PIC_COUNT; i++)
        h->last_pocs[i] = INT_MIN;

    ff_h264_reset_sei(h);

    avctx->chroma_sample_location = AVCHROMA_LOC_LEFT;

    h->nb_slice_ctx = (avctx->active_thread_type & FF_THREAD_SLICE) ?  H264_MAX_THREADS : 1;
    h->slice_ctx = av_mallocz_array(h->nb_slice_ctx, sizeof(*h->slice_ctx));
    if (!h->slice_ctx) {
        h->nb_slice_ctx = 0;
        return AVERROR(ENOMEM);
    }

    for (i = 0; i < H264_MAX_PICTURE_COUNT; i++) {
        h->DPB[i].f = av_frame_alloc();
        if (!h->DPB[i].f)
            return AVERROR(ENOMEM);
    }

    h->cur_pic.f = av_frame_alloc();
    if (!h->cur_pic.f)
        return AVERROR(ENOMEM);

    h->last_pic_for_ec.f = av_frame_alloc();
    if (!h->last_pic_for_ec.f)
        return AVERROR(ENOMEM);

    for (i = 0; i < h->nb_slice_ctx; i++)
        h->slice_ctx[i].h264 = h;

    return 0;
}

av_cold int ff_h264_decode_init(AVCodecContext *avctx)
{
    H264Context *h = avctx->priv_data;
    int ret;

    ret = h264_init_context(avctx, h);
    if (ret < 0)
        return ret;

    /* set defaults */
    if (!avctx->has_b_frames)
        h->low_delay = 1;

    ff_h264_decode_init_vlc();

    ff_init_cabac_states();

    if (avctx->codec_id == AV_CODEC_ID_H264) {
        if (avctx->ticks_per_frame == 1) {
            if(h->avctx->time_base.den < INT_MAX/2) {
                h->avctx->time_base.den *= 2;
            } else
                h->avctx->time_base.num /= 2;
        }
        avctx->ticks_per_frame = 2;
    }

    if (avctx->extradata_size > 0 && avctx->extradata) {
        ret = ff_h264_decode_extradata(h, avctx->extradata, avctx->extradata_size);
        if (ret < 0) {
            ff_h264_free_context(h);
            return ret;
        }
    }

    if (h->sps.bitstream_restriction_flag &&
        h->avctx->has_b_frames < h->sps.num_reorder_frames) {
        h->avctx->has_b_frames = h->sps.num_reorder_frames;
        h->low_delay           = 0;
    }

    avctx->internal->allocate_progress = 1;

    ff_h264_flush_change(h);

    if (h->enable_er < 0 && (avctx->active_thread_type & FF_THREAD_SLICE))
        h->enable_er = 0;

    if (h->enable_er && (avctx->active_thread_type & FF_THREAD_SLICE)) {
        av_log(avctx, AV_LOG_WARNING,
               "Error resilience with slice threads is enabled. It is unsafe and unsupported and may crash. "
               "Use it at your own risk\n");
    }

    return 0;
}

static int decode_init_thread_copy(AVCodecContext *avctx)
{
    H264Context *h = avctx->priv_data;
    int ret;

    if (!avctx->internal->is_copy)
        return 0;

    memset(h, 0, sizeof(*h));

    ret = h264_init_context(avctx, h);
    if (ret < 0)
        return ret;

    h->context_initialized = 0;

    return 0;
}

/**
 * Run setup operations that must be run after slice header decoding.
 * This includes finding the next displayed frame.
 *
 * @param h h264 master context
 * @param setup_finished enough NALs have been read that we can call
 * ff_thread_finish_setup()
 */
static void decode_postinit(H264Context *h, int setup_finished)
{
    H264Picture *out = h->cur_pic_ptr;
    H264Picture *cur = h->cur_pic_ptr;
    int i, pics, out_of_order, out_idx;

    h->cur_pic_ptr->f->pict_type = h->pict_type;

    if (h->next_output_pic)
        return;

    if (cur->field_poc[0] == INT_MAX || cur->field_poc[1] == INT_MAX) {
        /* FIXME: if we have two PAFF fields in one packet, we can't start
         * the next thread here. If we have one field per packet, we can.
         * The check in decode_nal_units() is not good enough to find this
         * yet, so we assume the worst for now. */
        // if (setup_finished)
        //    ff_thread_finish_setup(h->avctx);
        if (cur->field_poc[0] == INT_MAX && cur->field_poc[1] == INT_MAX)
            return;
        if (h->avctx->hwaccel || h->missing_fields <=1)
            return;
    }

    cur->f->interlaced_frame = 0;
    cur->f->repeat_pict      = 0;

    /* Signal interlacing information externally. */
    /* Prioritize picture timing SEI information over used
     * decoding process if it exists. */

    if (h->sps.pic_struct_present_flag) {
        switch (h->sei_pic_struct) {
        case SEI_PIC_STRUCT_FRAME:
            break;
        case SEI_PIC_STRUCT_TOP_FIELD:
        case SEI_PIC_STRUCT_BOTTOM_FIELD:
            cur->f->interlaced_frame = 1;
            break;
        case SEI_PIC_STRUCT_TOP_BOTTOM:
        case SEI_PIC_STRUCT_BOTTOM_TOP:
            if (FIELD_OR_MBAFF_PICTURE(h))
                cur->f->interlaced_frame = 1;
            else
                // try to flag soft telecine progressive
                cur->f->interlaced_frame = h->prev_interlaced_frame;
            break;
        case SEI_PIC_STRUCT_TOP_BOTTOM_TOP:
        case SEI_PIC_STRUCT_BOTTOM_TOP_BOTTOM:
            /* Signal the possibility of telecined film externally
             * (pic_struct 5,6). From these hints, let the applications
             * decide if they apply deinterlacing. */
            cur->f->repeat_pict = 1;
            break;
        case SEI_PIC_STRUCT_FRAME_DOUBLING:
            cur->f->repeat_pict = 2;
            break;
        case SEI_PIC_STRUCT_FRAME_TRIPLING:
            cur->f->repeat_pict = 4;
            break;
        }

        if ((h->sei_ct_type & 3) &&
            h->sei_pic_struct <= SEI_PIC_STRUCT_BOTTOM_TOP)
            cur->f->interlaced_frame = (h->sei_ct_type & (1 << 1)) != 0;
    } else {
        /* Derive interlacing flag from used decoding process. */
        cur->f->interlaced_frame = FIELD_OR_MBAFF_PICTURE(h);
    }
    h->prev_interlaced_frame = cur->f->interlaced_frame;

    if (cur->field_poc[0] != cur->field_poc[1]) {
        /* Derive top_field_first from field pocs. */
        cur->f->top_field_first = cur->field_poc[0] < cur->field_poc[1];
    } else {
        if (cur->f->interlaced_frame || h->sps.pic_struct_present_flag) {
            /* Use picture timing SEI information. Even if it is a
             * information of a past frame, better than nothing. */
            if (h->sei_pic_struct == SEI_PIC_STRUCT_TOP_BOTTOM ||
                h->sei_pic_struct == SEI_PIC_STRUCT_TOP_BOTTOM_TOP)
                cur->f->top_field_first = 1;
            else
                cur->f->top_field_first = 0;
        } else {
            /* Most likely progressive */
            cur->f->top_field_first = 0;
        }
    }

    if (h->sei_frame_packing_present &&
        h->frame_packing_arrangement_type >= 0 &&
        h->frame_packing_arrangement_type <= 6 &&
        h->content_interpretation_type > 0 &&
        h->content_interpretation_type < 3) {
        AVStereo3D *stereo = av_stereo3d_create_side_data(cur->f);
        if (stereo) {
        switch (h->frame_packing_arrangement_type) {
        case 0:
            stereo->type = AV_STEREO3D_CHECKERBOARD;
            break;
        case 1:
            stereo->type = AV_STEREO3D_COLUMNS;
            break;
        case 2:
            stereo->type = AV_STEREO3D_LINES;
            break;
        case 3:
            if (h->quincunx_subsampling)
                stereo->type = AV_STEREO3D_SIDEBYSIDE_QUINCUNX;
            else
                stereo->type = AV_STEREO3D_SIDEBYSIDE;
            break;
        case 4:
            stereo->type = AV_STEREO3D_TOPBOTTOM;
            break;
        case 5:
            stereo->type = AV_STEREO3D_FRAMESEQUENCE;
            break;
        case 6:
            stereo->type = AV_STEREO3D_2D;
            break;
        }

        if (h->content_interpretation_type == 2)
            stereo->flags = AV_STEREO3D_FLAG_INVERT;
        }
    }

    if (h->sei_display_orientation_present &&
        (h->sei_anticlockwise_rotation || h->sei_hflip || h->sei_vflip)) {
        double angle = h->sei_anticlockwise_rotation * 360 / (double) (1 << 16);
        AVFrameSideData *rotation = av_frame_new_side_data(cur->f,
                                                           AV_FRAME_DATA_DISPLAYMATRIX,
                                                           sizeof(int32_t) * 9);
        if (rotation) {
            av_display_rotation_set((int32_t *)rotation->data, angle);
            av_display_matrix_flip((int32_t *)rotation->data,
                                   h->sei_hflip, h->sei_vflip);
        }
    }

    if (h->has_afd) {
        AVFrameSideData *sd =
            av_frame_new_side_data(cur->f, AV_FRAME_DATA_AFD, 1);
        if (sd) {
            *sd->data   = h->afd;
            h->has_afd = 0;
        }
    }

<<<<<<< HEAD
    cur->mmco_reset = h->mmco_reset;
    h->mmco_reset = 0;
=======
    if (h->sei_reguserdata_afd_present) {
        AVFrameSideData *sd = av_frame_new_side_data(cur->f, AV_FRAME_DATA_AFD,
                                                     sizeof(uint8_t));
        if (!sd)
            return;

        *sd->data = h->active_format_description;
        h->sei_reguserdata_afd_present = 0;
    }
>>>>>>> 271ce76d

    // FIXME do something with unavailable reference frames

    /* Sort B-frames into display order */

    if (h->sps.bitstream_restriction_flag &&
        h->avctx->has_b_frames < h->sps.num_reorder_frames) {
        h->avctx->has_b_frames = h->sps.num_reorder_frames;
        h->low_delay           = 0;
    }

    if (h->avctx->strict_std_compliance >= FF_COMPLIANCE_STRICT &&
        !h->sps.bitstream_restriction_flag) {
        h->avctx->has_b_frames = MAX_DELAYED_PIC_COUNT - 1;
        h->low_delay           = 0;
    }

    for (i = 0; 1; i++) {
        if(i == MAX_DELAYED_PIC_COUNT || cur->poc < h->last_pocs[i]){
            if(i)
                h->last_pocs[i-1] = cur->poc;
            break;
        } else if(i) {
            h->last_pocs[i-1]= h->last_pocs[i];
        }
    }
    out_of_order = MAX_DELAYED_PIC_COUNT - i;
    if(   cur->f->pict_type == AV_PICTURE_TYPE_B
       || (h->last_pocs[MAX_DELAYED_PIC_COUNT-2] > INT_MIN && h->last_pocs[MAX_DELAYED_PIC_COUNT-1] - h->last_pocs[MAX_DELAYED_PIC_COUNT-2] > 2))
        out_of_order = FFMAX(out_of_order, 1);
    if (out_of_order == MAX_DELAYED_PIC_COUNT) {
        av_log(h->avctx, AV_LOG_VERBOSE, "Invalid POC %d<%d\n", cur->poc, h->last_pocs[0]);
        for (i = 1; i < MAX_DELAYED_PIC_COUNT; i++)
            h->last_pocs[i] = INT_MIN;
        h->last_pocs[0] = cur->poc;
        cur->mmco_reset = 1;
    } else if(h->avctx->has_b_frames < out_of_order && !h->sps.bitstream_restriction_flag){
        av_log(h->avctx, AV_LOG_VERBOSE, "Increasing reorder buffer to %d\n", out_of_order);
        h->avctx->has_b_frames = out_of_order;
        h->low_delay = 0;
    }

    pics = 0;
    while (h->delayed_pic[pics])
        pics++;

    av_assert0(pics <= MAX_DELAYED_PIC_COUNT);

    h->delayed_pic[pics++] = cur;
    if (cur->reference == 0)
        cur->reference = DELAYED_PIC_REF;

    out     = h->delayed_pic[0];
    out_idx = 0;
    for (i = 1; h->delayed_pic[i] &&
                !h->delayed_pic[i]->f->key_frame &&
                !h->delayed_pic[i]->mmco_reset;
         i++)
        if (h->delayed_pic[i]->poc < out->poc) {
            out     = h->delayed_pic[i];
            out_idx = i;
        }
    if (h->avctx->has_b_frames == 0 &&
        (h->delayed_pic[0]->f->key_frame || h->delayed_pic[0]->mmco_reset))
        h->next_outputed_poc = INT_MIN;
    out_of_order = out->poc < h->next_outputed_poc;

    if (out_of_order || pics > h->avctx->has_b_frames) {
        out->reference &= ~DELAYED_PIC_REF;
        // for frame threading, the owner must be the second field's thread or
        // else the first thread can release the picture and reuse it unsafely
        for (i = out_idx; h->delayed_pic[i]; i++)
            h->delayed_pic[i] = h->delayed_pic[i + 1];
    }
    if (!out_of_order && pics > h->avctx->has_b_frames) {
        h->next_output_pic = out;
        if (out_idx == 0 && h->delayed_pic[0] && (h->delayed_pic[0]->f->key_frame || h->delayed_pic[0]->mmco_reset)) {
            h->next_outputed_poc = INT_MIN;
        } else
            h->next_outputed_poc = out->poc;
    } else {
        av_log(h->avctx, AV_LOG_DEBUG, "no picture %s\n", out_of_order ? "ooo" : "");
    }

    if (h->next_output_pic) {
        if (h->next_output_pic->recovered) {
            // We have reached an recovery point and all frames after it in
            // display order are "recovered".
            h->frame_recovered |= FRAME_RECOVERED_SEI;
        }
        h->next_output_pic->recovered |= !!(h->frame_recovered & FRAME_RECOVERED_SEI);
    }

    if (setup_finished && !h->avctx->hwaccel) {
        ff_thread_finish_setup(h->avctx);

        if (h->avctx->active_thread_type & FF_THREAD_FRAME)
            h->setup_finished = 1;
    }
}

int ff_pred_weight_table(H264Context *h, H264SliceContext *sl)
{
    int list, i;
    int luma_def, chroma_def;

    sl->use_weight             = 0;
    sl->use_weight_chroma      = 0;
    sl->luma_log2_weight_denom = get_ue_golomb(&sl->gb);
    if (h->sps.chroma_format_idc)
        sl->chroma_log2_weight_denom = get_ue_golomb(&sl->gb);

    if (sl->luma_log2_weight_denom > 7U) {
        av_log(h->avctx, AV_LOG_ERROR, "luma_log2_weight_denom %d is out of range\n", sl->luma_log2_weight_denom);
        sl->luma_log2_weight_denom = 0;
    }
    if (sl->chroma_log2_weight_denom > 7U) {
        av_log(h->avctx, AV_LOG_ERROR, "chroma_log2_weight_denom %d is out of range\n", sl->chroma_log2_weight_denom);
        sl->chroma_log2_weight_denom = 0;
    }

    luma_def   = 1 << sl->luma_log2_weight_denom;
    chroma_def = 1 << sl->chroma_log2_weight_denom;

    for (list = 0; list < 2; list++) {
        sl->luma_weight_flag[list]   = 0;
        sl->chroma_weight_flag[list] = 0;
        for (i = 0; i < sl->ref_count[list]; i++) {
            int luma_weight_flag, chroma_weight_flag;

            luma_weight_flag = get_bits1(&sl->gb);
            if (luma_weight_flag) {
                sl->luma_weight[i][list][0] = get_se_golomb(&sl->gb);
                sl->luma_weight[i][list][1] = get_se_golomb(&sl->gb);
                if (sl->luma_weight[i][list][0] != luma_def ||
                    sl->luma_weight[i][list][1] != 0) {
                    sl->use_weight             = 1;
                    sl->luma_weight_flag[list] = 1;
                }
            } else {
                sl->luma_weight[i][list][0] = luma_def;
                sl->luma_weight[i][list][1] = 0;
            }

            if (h->sps.chroma_format_idc) {
                chroma_weight_flag = get_bits1(&sl->gb);
                if (chroma_weight_flag) {
                    int j;
                    for (j = 0; j < 2; j++) {
                        sl->chroma_weight[i][list][j][0] = get_se_golomb(&sl->gb);
                        sl->chroma_weight[i][list][j][1] = get_se_golomb(&sl->gb);
                        if (sl->chroma_weight[i][list][j][0] != chroma_def ||
                            sl->chroma_weight[i][list][j][1] != 0) {
                            sl->use_weight_chroma        = 1;
                            sl->chroma_weight_flag[list] = 1;
                        }
                    }
                } else {
                    int j;
                    for (j = 0; j < 2; j++) {
                        sl->chroma_weight[i][list][j][0] = chroma_def;
                        sl->chroma_weight[i][list][j][1] = 0;
                    }
                }
            }
        }
        if (sl->slice_type_nos != AV_PICTURE_TYPE_B)
            break;
    }
    sl->use_weight = sl->use_weight || sl->use_weight_chroma;
    return 0;
}

/**
 * instantaneous decoder refresh.
 */
static void idr(H264Context *h)
{
    int i;
    ff_h264_remove_all_refs(h);
    h->prev_frame_num        =
    h->prev_frame_num_offset = 0;
    h->prev_poc_msb          = 1<<16;
    h->prev_poc_lsb          = 0;
    for (i = 0; i < MAX_DELAYED_PIC_COUNT; i++)
        h->last_pocs[i] = INT_MIN;
}

/* forget old pics after a seek */
void ff_h264_flush_change(H264Context *h)
{
    int i, j;

    h->next_outputed_poc = INT_MIN;
    h->prev_interlaced_frame = 1;
    idr(h);

    h->prev_frame_num = -1;
    if (h->cur_pic_ptr) {
        h->cur_pic_ptr->reference = 0;
        for (j=i=0; h->delayed_pic[i]; i++)
            if (h->delayed_pic[i] != h->cur_pic_ptr)
                h->delayed_pic[j++] = h->delayed_pic[i];
        h->delayed_pic[j] = NULL;
    }
    ff_h264_unref_picture(h, &h->last_pic_for_ec);

    h->first_field = 0;
    ff_h264_reset_sei(h);
    h->recovery_frame = -1;
    h->frame_recovered = 0;
    h->current_slice = 0;
    h->mmco_reset = 1;
    for (i = 0; i < h->nb_slice_ctx; i++)
        h->slice_ctx[i].list_count = 0;
}

/* forget old pics after a seek */
static void flush_dpb(AVCodecContext *avctx)
{
    H264Context *h = avctx->priv_data;
    int i;

    memset(h->delayed_pic, 0, sizeof(h->delayed_pic));

    ff_h264_flush_change(h);

    for (i = 0; i < H264_MAX_PICTURE_COUNT; i++)
        ff_h264_unref_picture(h, &h->DPB[i]);
    h->cur_pic_ptr = NULL;
    ff_h264_unref_picture(h, &h->cur_pic);

    h->mb_y = 0;

    ff_h264_free_tables(h);
    h->context_initialized = 0;
}

int ff_init_poc(H264Context *h, int pic_field_poc[2], int *pic_poc)
{
    const int max_frame_num = 1 << h->sps.log2_max_frame_num;
    int field_poc[2];

    h->frame_num_offset = h->prev_frame_num_offset;
    if (h->frame_num < h->prev_frame_num)
        h->frame_num_offset += max_frame_num;

    if (h->sps.poc_type == 0) {
        const int max_poc_lsb = 1 << h->sps.log2_max_poc_lsb;

        if (h->poc_lsb < h->prev_poc_lsb &&
            h->prev_poc_lsb - h->poc_lsb >= max_poc_lsb / 2)
            h->poc_msb = h->prev_poc_msb + max_poc_lsb;
        else if (h->poc_lsb > h->prev_poc_lsb &&
                 h->prev_poc_lsb - h->poc_lsb < -max_poc_lsb / 2)
            h->poc_msb = h->prev_poc_msb - max_poc_lsb;
        else
            h->poc_msb = h->prev_poc_msb;
        field_poc[0] =
        field_poc[1] = h->poc_msb + h->poc_lsb;
        if (h->picture_structure == PICT_FRAME)
            field_poc[1] += h->delta_poc_bottom;
    } else if (h->sps.poc_type == 1) {
        int abs_frame_num, expected_delta_per_poc_cycle, expectedpoc;
        int i;

        if (h->sps.poc_cycle_length != 0)
            abs_frame_num = h->frame_num_offset + h->frame_num;
        else
            abs_frame_num = 0;

        if (h->nal_ref_idc == 0 && abs_frame_num > 0)
            abs_frame_num--;

        expected_delta_per_poc_cycle = 0;
        for (i = 0; i < h->sps.poc_cycle_length; i++)
            // FIXME integrate during sps parse
            expected_delta_per_poc_cycle += h->sps.offset_for_ref_frame[i];

        if (abs_frame_num > 0) {
            int poc_cycle_cnt          = (abs_frame_num - 1) / h->sps.poc_cycle_length;
            int frame_num_in_poc_cycle = (abs_frame_num - 1) % h->sps.poc_cycle_length;

            expectedpoc = poc_cycle_cnt * expected_delta_per_poc_cycle;
            for (i = 0; i <= frame_num_in_poc_cycle; i++)
                expectedpoc = expectedpoc + h->sps.offset_for_ref_frame[i];
        } else
            expectedpoc = 0;

        if (h->nal_ref_idc == 0)
            expectedpoc = expectedpoc + h->sps.offset_for_non_ref_pic;

        field_poc[0] = expectedpoc + h->delta_poc[0];
        field_poc[1] = field_poc[0] + h->sps.offset_for_top_to_bottom_field;

        if (h->picture_structure == PICT_FRAME)
            field_poc[1] += h->delta_poc[1];
    } else {
        int poc = 2 * (h->frame_num_offset + h->frame_num);

        if (!h->nal_ref_idc)
            poc--;

        field_poc[0] = poc;
        field_poc[1] = poc;
    }

    if (h->picture_structure != PICT_BOTTOM_FIELD)
        pic_field_poc[0] = field_poc[0];
    if (h->picture_structure != PICT_TOP_FIELD)
        pic_field_poc[1] = field_poc[1];
    *pic_poc = FFMIN(pic_field_poc[0], pic_field_poc[1]);

    return 0;
}

/**
 * Compute profile from profile_idc and constraint_set?_flags.
 *
 * @param sps SPS
 *
 * @return profile as defined by FF_PROFILE_H264_*
 */
int ff_h264_get_profile(SPS *sps)
{
    int profile = sps->profile_idc;

    switch (sps->profile_idc) {
    case FF_PROFILE_H264_BASELINE:
        // constraint_set1_flag set to 1
        profile |= (sps->constraint_set_flags & 1 << 1) ? FF_PROFILE_H264_CONSTRAINED : 0;
        break;
    case FF_PROFILE_H264_HIGH_10:
    case FF_PROFILE_H264_HIGH_422:
    case FF_PROFILE_H264_HIGH_444_PREDICTIVE:
        // constraint_set3_flag set to 1
        profile |= (sps->constraint_set_flags & 1 << 3) ? FF_PROFILE_H264_INTRA : 0;
        break;
    }

    return profile;
}

int ff_set_ref_count(H264Context *h, H264SliceContext *sl)
{
    int ref_count[2], list_count;
    int num_ref_idx_active_override_flag;

    // set defaults, might be overridden a few lines later
    ref_count[0] = h->pps.ref_count[0];
    ref_count[1] = h->pps.ref_count[1];

    if (sl->slice_type_nos != AV_PICTURE_TYPE_I) {
        unsigned max[2];
        max[0] = max[1] = h->picture_structure == PICT_FRAME ? 15 : 31;

        if (sl->slice_type_nos == AV_PICTURE_TYPE_B)
            sl->direct_spatial_mv_pred = get_bits1(&sl->gb);
        num_ref_idx_active_override_flag = get_bits1(&sl->gb);

        if (num_ref_idx_active_override_flag) {
            ref_count[0] = get_ue_golomb(&sl->gb) + 1;
            if (sl->slice_type_nos == AV_PICTURE_TYPE_B) {
                ref_count[1] = get_ue_golomb(&sl->gb) + 1;
            } else
                // full range is spec-ok in this case, even for frames
                ref_count[1] = 1;
        }

        if (ref_count[0]-1 > max[0] || ref_count[1]-1 > max[1]){
            av_log(h->avctx, AV_LOG_ERROR, "reference overflow %u > %u or %u > %u\n", ref_count[0]-1, max[0], ref_count[1]-1, max[1]);
            sl->ref_count[0] = sl->ref_count[1] = 0;
            sl->list_count   = 0;
            return AVERROR_INVALIDDATA;
        }

        if (sl->slice_type_nos == AV_PICTURE_TYPE_B)
            list_count = 2;
        else
            list_count = 1;
    } else {
        list_count   = 0;
        ref_count[0] = ref_count[1] = 0;
    }

    if (list_count   != sl->list_count   ||
        ref_count[0] != sl->ref_count[0] ||
        ref_count[1] != sl->ref_count[1]) {
        sl->ref_count[0] = ref_count[0];
        sl->ref_count[1] = ref_count[1];
        sl->list_count   = list_count;
        return 1;
    }

    return 0;
}

static const uint8_t start_code[] = { 0x00, 0x00, 0x01 };

static int get_bit_length(H264Context *h, const uint8_t *buf,
                          const uint8_t *ptr, int dst_length,
                          int i, int next_avc)
{
    if ((h->workaround_bugs & FF_BUG_AUTODETECT) && i + 3 < next_avc &&
        buf[i]     == 0x00 && buf[i + 1] == 0x00 &&
        buf[i + 2] == 0x01 && buf[i + 3] == 0xE0)
        h->workaround_bugs |= FF_BUG_TRUNCATED;

    if (!(h->workaround_bugs & FF_BUG_TRUNCATED))
        while (dst_length > 0 && ptr[dst_length - 1] == 0)
            dst_length--;

    if (!dst_length)
        return 0;

    return 8 * dst_length - decode_rbsp_trailing(h, ptr + dst_length - 1);
}

static int get_last_needed_nal(H264Context *h, const uint8_t *buf, int buf_size)
{
    int next_avc    = h->is_avc ? 0 : buf_size;
    int nal_index   = 0;
    int buf_index   = 0;
    int nals_needed = 0;
    int first_slice = 0;

    while(1) {
        GetBitContext gb;
        int nalsize = 0;
        int dst_length, bit_length, consumed;
        const uint8_t *ptr;

        if (buf_index >= next_avc) {
            nalsize = get_avc_nalsize(h, buf, buf_size, &buf_index);
            if (nalsize < 0)
                break;
            next_avc = buf_index + nalsize;
        } else {
            buf_index = find_start_code(buf, buf_size, buf_index, next_avc);
            if (buf_index >= buf_size)
                break;
            if (buf_index >= next_avc)
                continue;
        }

        ptr = ff_h264_decode_nal(h, &h->slice_ctx[0], buf + buf_index, &dst_length, &consumed,
                                 next_avc - buf_index);

        if (!ptr || dst_length < 0)
            return AVERROR_INVALIDDATA;

        buf_index += consumed;

        bit_length = get_bit_length(h, buf, ptr, dst_length,
                                    buf_index, next_avc);
        nal_index++;

        /* packets can sometimes contain multiple PPS/SPS,
         * e.g. two PAFF field pictures in one packet, or a demuxer
         * which splits NALs strangely if so, when frame threading we
         * can't start the next thread until we've read all of them */
        switch (h->nal_unit_type) {
        case NAL_SPS:
        case NAL_PPS:
            nals_needed = nal_index;
            break;
        case NAL_DPA:
        case NAL_IDR_SLICE:
        case NAL_SLICE:
            init_get_bits(&gb, ptr, bit_length);
            if (!get_ue_golomb(&gb) ||
                !first_slice ||
                first_slice != h->nal_unit_type)
                nals_needed = nal_index;
            if (!first_slice)
                first_slice = h->nal_unit_type;
        }
    }

    return nals_needed;
}

static int decode_nal_units(H264Context *h, const uint8_t *buf, int buf_size,
                            int parse_extradata)
{
    AVCodecContext *const avctx = h->avctx;
    H264SliceContext *sl;
    int buf_index;
    unsigned context_count;
    int next_avc;
    int nals_needed = 0; ///< number of NALs that need decoding before the next frame thread starts
    int nal_index;
    int idr_cleared=0;
    int ret = 0;

    h->nal_unit_type= 0;

    if(!h->slice_context_count)
         h->slice_context_count= 1;
    h->max_contexts = h->slice_context_count;
    if (!(avctx->flags2 & CODEC_FLAG2_CHUNKS)) {
        h->current_slice = 0;
        if (!h->first_field)
            h->cur_pic_ptr = NULL;
        ff_h264_reset_sei(h);
    }

    if (h->nal_length_size == 4) {
        if (buf_size > 8 && AV_RB32(buf) == 1 && AV_RB32(buf+5) > (unsigned)buf_size) {
            h->is_avc = 0;
        }else if(buf_size > 3 && AV_RB32(buf) > 1 && AV_RB32(buf) <= (unsigned)buf_size)
            h->is_avc = 1;
    }

    if (avctx->active_thread_type & FF_THREAD_FRAME)
        nals_needed = get_last_needed_nal(h, buf, buf_size);

    {
        buf_index     = 0;
        context_count = 0;
        next_avc      = h->is_avc ? 0 : buf_size;
        nal_index     = 0;
        for (;;) {
            int consumed;
            int dst_length;
            int bit_length;
            const uint8_t *ptr;
            int nalsize = 0;
            int err;

            if (buf_index >= next_avc) {
                nalsize = get_avc_nalsize(h, buf, buf_size, &buf_index);
                if (nalsize < 0)
                    break;
                next_avc = buf_index + nalsize;
            } else {
                buf_index = find_start_code(buf, buf_size, buf_index, next_avc);
                if (buf_index >= buf_size)
                    break;
                if (buf_index >= next_avc)
                    continue;
            }

            sl = &h->slice_ctx[context_count];

            ptr = ff_h264_decode_nal(h, sl, buf + buf_index, &dst_length,
                                     &consumed, next_avc - buf_index);
            if (!ptr || dst_length < 0) {
                ret = -1;
                goto end;
            }

            bit_length = get_bit_length(h, buf, ptr, dst_length,
                                        buf_index + consumed, next_avc);

            if (h->avctx->debug & FF_DEBUG_STARTCODE)
                av_log(h->avctx, AV_LOG_DEBUG,
                       "NAL %d/%d at %d/%d length %d\n",
                       h->nal_unit_type, h->nal_ref_idc, buf_index, buf_size, dst_length);

            if (h->is_avc && (nalsize != consumed) && nalsize)
                av_log(h->avctx, AV_LOG_DEBUG,
                       "AVC: Consumed only %d bytes instead of %d\n",
                       consumed, nalsize);

            buf_index += consumed;
            nal_index++;

            if (avctx->skip_frame >= AVDISCARD_NONREF &&
                h->nal_ref_idc == 0 &&
                h->nal_unit_type != NAL_SEI)
                continue;

again:
            /* Ignore per frame NAL unit type during extradata
             * parsing. Decoding slices is not possible in codec init
             * with frame-mt */
            if (parse_extradata) {
                switch (h->nal_unit_type) {
                case NAL_IDR_SLICE:
                case NAL_SLICE:
                case NAL_DPA:
                case NAL_DPB:
                case NAL_DPC:
                    av_log(h->avctx, AV_LOG_WARNING,
                           "Ignoring NAL %d in global header/extradata\n",
                           h->nal_unit_type);
                    // fall through to next case
                case NAL_AUXILIARY_SLICE:
                    h->nal_unit_type = NAL_FF_IGNORE;
                }
            }

            err = 0;

            switch (h->nal_unit_type) {
            case NAL_IDR_SLICE:
                if ((ptr[0] & 0xFC) == 0x98) {
                    av_log(h->avctx, AV_LOG_ERROR, "Invalid inter IDR frame\n");
                    h->next_outputed_poc = INT_MIN;
                    ret = -1;
                    goto end;
                }
                if (h->nal_unit_type != NAL_IDR_SLICE) {
                    av_log(h->avctx, AV_LOG_ERROR,
                           "Invalid mix of idr and non-idr slices\n");
                    ret = -1;
                    goto end;
                }
                if(!idr_cleared) {
                    if (h->current_slice && (avctx->active_thread_type & FF_THREAD_SLICE)) {
                        av_log(h, AV_LOG_ERROR, "invalid mixed IDR / non IDR frames cannot be decoded in slice multithreading mode\n");
                        ret = AVERROR_INVALIDDATA;
                        goto end;
                    }
                    idr(h); // FIXME ensure we don't lose some frames if there is reordering
                }
                idr_cleared = 1;
                h->has_recovery_point = 1;
            case NAL_SLICE:
                init_get_bits(&sl->gb, ptr, bit_length);

                if (   nals_needed >= nal_index
                    || (!(avctx->active_thread_type & FF_THREAD_FRAME) && !context_count))
                    h->au_pps_id = -1;

                if ((err = ff_h264_decode_slice_header(h, sl)))
                    break;

                if (h->sei_recovery_frame_cnt >= 0) {
                    if (h->frame_num != h->sei_recovery_frame_cnt || sl->slice_type_nos != AV_PICTURE_TYPE_I)
                        h->valid_recovery_point = 1;

                    if (   h->recovery_frame < 0
                        || av_mod_uintp2(h->recovery_frame - h->frame_num, h->sps.log2_max_frame_num) > h->sei_recovery_frame_cnt) {
                        h->recovery_frame = av_mod_uintp2(h->frame_num + h->sei_recovery_frame_cnt, h->sps.log2_max_frame_num);

                        if (!h->valid_recovery_point)
                            h->recovery_frame = h->frame_num;
                    }
                }

                h->cur_pic_ptr->f->key_frame |=
                    (h->nal_unit_type == NAL_IDR_SLICE);

                if (h->nal_unit_type == NAL_IDR_SLICE ||
                    h->recovery_frame == h->frame_num) {
                    h->recovery_frame         = -1;
                    h->cur_pic_ptr->recovered = 1;
                }
                // If we have an IDR, all frames after it in decoded order are
                // "recovered".
                if (h->nal_unit_type == NAL_IDR_SLICE)
                    h->frame_recovered |= FRAME_RECOVERED_IDR;
                h->frame_recovered |= 3*!!(avctx->flags2 & CODEC_FLAG2_SHOW_ALL);
                h->frame_recovered |= 3*!!(avctx->flags & CODEC_FLAG_OUTPUT_CORRUPT);
#if 1
                h->cur_pic_ptr->recovered |= h->frame_recovered;
#else
                h->cur_pic_ptr->recovered |= !!(h->frame_recovered & FRAME_RECOVERED_IDR);
#endif

                if (h->current_slice == 1) {
                    if (!(avctx->flags2 & CODEC_FLAG2_CHUNKS))
                        decode_postinit(h, nal_index >= nals_needed);

                    if (h->avctx->hwaccel &&
                        (ret = h->avctx->hwaccel->start_frame(h->avctx, buf, buf_size)) < 0)
                        goto end;
                    if (CONFIG_H264_VDPAU_DECODER &&
                        h->avctx->codec->capabilities & CODEC_CAP_HWACCEL_VDPAU)
                        ff_vdpau_h264_picture_start(h);
                }

                if (sl->redundant_pic_count == 0) {
                    if (avctx->hwaccel) {
                        ret = avctx->hwaccel->decode_slice(avctx,
                                                           &buf[buf_index - consumed],
                                                           consumed);
                        if (ret < 0)
                            goto end;
                    } else if (CONFIG_H264_VDPAU_DECODER &&
                               h->avctx->codec->capabilities & CODEC_CAP_HWACCEL_VDPAU) {
                        ff_vdpau_add_data_chunk(h->cur_pic_ptr->f->data[0],
                                                start_code,
                                                sizeof(start_code));
                        ff_vdpau_add_data_chunk(h->cur_pic_ptr->f->data[0],
                                                &buf[buf_index - consumed],
                                                consumed);
                    } else
                        context_count++;
                }
                break;
            case NAL_DPA:
            case NAL_DPB:
            case NAL_DPC:
                avpriv_request_sample(avctx, "data partitioning");
                break;
            case NAL_SEI:
                init_get_bits(&h->gb, ptr, bit_length);
                ret = ff_h264_decode_sei(h);
                if (ret < 0 && (h->avctx->err_recognition & AV_EF_EXPLODE))
                    goto end;
                break;
            case NAL_SPS:
                init_get_bits(&h->gb, ptr, bit_length);
                if (ff_h264_decode_seq_parameter_set(h, 0) >= 0)
                    break;
                if (h->is_avc ? nalsize : 1) {
                    av_log(h->avctx, AV_LOG_DEBUG,
                           "SPS decoding failure, trying again with the complete NAL\n");
                    if (h->is_avc)
                        av_assert0(next_avc - buf_index + consumed == nalsize);
                    if ((next_avc - buf_index + consumed - 1) >= INT_MAX/8)
                        break;
                    init_get_bits(&h->gb, &buf[buf_index + 1 - consumed],
                                  8*(next_avc - buf_index + consumed - 1));
                    if (ff_h264_decode_seq_parameter_set(h, 0) >= 0)
                        break;
                }
                init_get_bits(&h->gb, ptr, bit_length);
                ff_h264_decode_seq_parameter_set(h, 1);

                break;
            case NAL_PPS:
                init_get_bits(&h->gb, ptr, bit_length);
                ret = ff_h264_decode_picture_parameter_set(h, bit_length);
                if (ret < 0 && (h->avctx->err_recognition & AV_EF_EXPLODE))
                    goto end;
                break;
            case NAL_AUD:
            case NAL_END_SEQUENCE:
            case NAL_END_STREAM:
            case NAL_FILLER_DATA:
            case NAL_SPS_EXT:
            case NAL_AUXILIARY_SLICE:
                break;
            case NAL_FF_IGNORE:
                break;
            default:
                av_log(avctx, AV_LOG_DEBUG, "Unknown NAL code: %d (%d bits)\n",
                       h->nal_unit_type, bit_length);
            }

            if (context_count == h->max_contexts) {
                ret = ff_h264_execute_decode_slices(h, context_count);
                if (ret < 0 && (h->avctx->err_recognition & AV_EF_EXPLODE))
                    goto end;
                context_count = 0;
            }

            if (err < 0 || err == SLICE_SKIPED) {
                if (err < 0)
                    av_log(h->avctx, AV_LOG_ERROR, "decode_slice_header error\n");
                sl->ref_count[0] = sl->ref_count[1] = sl->list_count = 0;
            } else if (err == SLICE_SINGLETHREAD) {
                if (context_count > 1) {
                    ret = ff_h264_execute_decode_slices(h, context_count - 1);
                    if (ret < 0 && (h->avctx->err_recognition & AV_EF_EXPLODE))
                        goto end;
                    context_count = 0;
                }
                /* Slice could not be decoded in parallel mode, restart. Note
                 * that rbsp_buffer is not transferred, but since we no longer
                 * run in parallel mode this should not be an issue. */
                sl               = &h->slice_ctx[0];
                goto again;
            }
        }
    }
    if (context_count) {
        ret = ff_h264_execute_decode_slices(h, context_count);
        if (ret < 0 && (h->avctx->err_recognition & AV_EF_EXPLODE))
            goto end;
    }

    ret = 0;
end:
    /* clean up */
    if (h->cur_pic_ptr && !h->droppable) {
        ff_thread_report_progress(&h->cur_pic_ptr->tf, INT_MAX,
                                  h->picture_structure == PICT_BOTTOM_FIELD);
    }

    return (ret < 0) ? ret : buf_index;
}

/**
 * Return the number of bytes consumed for building the current frame.
 */
static int get_consumed_bytes(int pos, int buf_size)
{
    if (pos == 0)
        pos = 1;        // avoid infinite loops (I doubt that is needed but...)
    if (pos + 10 > buf_size)
        pos = buf_size; // oops ;)

    return pos;
}

static int output_frame(H264Context *h, AVFrame *dst, H264Picture *srcp)
{
    AVFrame *src = srcp->f;
    const AVPixFmtDescriptor *desc = av_pix_fmt_desc_get(src->format);
    int i;
    int ret = av_frame_ref(dst, src);
    if (ret < 0)
        return ret;

    av_dict_set(&dst->metadata, "stereo_mode", ff_h264_sei_stereo_mode(h), 0);

    h->backup_width   = h->avctx->width;
    h->backup_height  = h->avctx->height;
    h->backup_pix_fmt = h->avctx->pix_fmt;

    h->avctx->width   = dst->width;
    h->avctx->height  = dst->height;
    h->avctx->pix_fmt = dst->format;

    if (srcp->sei_recovery_frame_cnt == 0)
        dst->key_frame = 1;
    if (!srcp->crop)
        return 0;

    for (i = 0; i < desc->nb_components; i++) {
        int hshift = (i > 0) ? desc->log2_chroma_w : 0;
        int vshift = (i > 0) ? desc->log2_chroma_h : 0;
        int off    = ((srcp->crop_left >> hshift) << h->pixel_shift) +
                      (srcp->crop_top  >> vshift) * dst->linesize[i];
        dst->data[i] += off;
    }
    return 0;
}

static int is_extra(const uint8_t *buf, int buf_size)
{
    int cnt= buf[5]&0x1f;
    const uint8_t *p= buf+6;
    while(cnt--){
        int nalsize= AV_RB16(p) + 2;
        if(nalsize > buf_size - (p-buf) || p[2]!=0x67)
            return 0;
        p += nalsize;
    }
    cnt = *(p++);
    if(!cnt)
        return 0;
    while(cnt--){
        int nalsize= AV_RB16(p) + 2;
        if(nalsize > buf_size - (p-buf) || p[2]!=0x68)
            return 0;
        p += nalsize;
    }
    return 1;
}

static int h264_decode_frame(AVCodecContext *avctx, void *data,
                             int *got_frame, AVPacket *avpkt)
{
    const uint8_t *buf = avpkt->data;
    int buf_size       = avpkt->size;
    H264Context *h     = avctx->priv_data;
    AVFrame *pict      = data;
    int buf_index      = 0;
    H264Picture *out;
    int i, out_idx;
    int ret;

    h->flags = avctx->flags;
    h->setup_finished = 0;

    if (h->backup_width != -1) {
        avctx->width    = h->backup_width;
        h->backup_width = -1;
    }
    if (h->backup_height != -1) {
        avctx->height    = h->backup_height;
        h->backup_height = -1;
    }
    if (h->backup_pix_fmt != AV_PIX_FMT_NONE) {
        avctx->pix_fmt    = h->backup_pix_fmt;
        h->backup_pix_fmt = AV_PIX_FMT_NONE;
    }

    ff_h264_unref_picture(h, &h->last_pic_for_ec);

    /* end of stream, output what is still in the buffers */
    if (buf_size == 0) {
 out:

        h->cur_pic_ptr = NULL;
        h->first_field = 0;

        // FIXME factorize this with the output code below
        out     = h->delayed_pic[0];
        out_idx = 0;
        for (i = 1;
             h->delayed_pic[i] &&
             !h->delayed_pic[i]->f->key_frame &&
             !h->delayed_pic[i]->mmco_reset;
             i++)
            if (h->delayed_pic[i]->poc < out->poc) {
                out     = h->delayed_pic[i];
                out_idx = i;
            }

        for (i = out_idx; h->delayed_pic[i]; i++)
            h->delayed_pic[i] = h->delayed_pic[i + 1];

        if (out) {
            out->reference &= ~DELAYED_PIC_REF;
            ret = output_frame(h, pict, out);
            if (ret < 0)
                return ret;
            *got_frame = 1;
        }

        return buf_index;
    }
    if (h->is_avc && av_packet_get_side_data(avpkt, AV_PKT_DATA_NEW_EXTRADATA, NULL)) {
        int side_size;
        uint8_t *side = av_packet_get_side_data(avpkt, AV_PKT_DATA_NEW_EXTRADATA, &side_size);
        if (is_extra(side, side_size))
            ff_h264_decode_extradata(h, side, side_size);
    }
    if(h->is_avc && buf_size >= 9 && buf[0]==1 && buf[2]==0 && (buf[4]&0xFC)==0xFC && (buf[5]&0x1F) && buf[8]==0x67){
        if (is_extra(buf, buf_size))
            return ff_h264_decode_extradata(h, buf, buf_size);
    }

    buf_index = decode_nal_units(h, buf, buf_size, 0);
    if (buf_index < 0)
        return AVERROR_INVALIDDATA;

    if (!h->cur_pic_ptr && h->nal_unit_type == NAL_END_SEQUENCE) {
        av_assert0(buf_index <= buf_size);
        goto out;
    }

    if (!(avctx->flags2 & CODEC_FLAG2_CHUNKS) && !h->cur_pic_ptr) {
        if (avctx->skip_frame >= AVDISCARD_NONREF ||
            buf_size >= 4 && !memcmp("Q264", buf, 4))
            return buf_size;
        av_log(avctx, AV_LOG_ERROR, "no frame!\n");
        return AVERROR_INVALIDDATA;
    }

    if (!(avctx->flags2 & CODEC_FLAG2_CHUNKS) ||
        (h->mb_y >= h->mb_height && h->mb_height)) {
        if (avctx->flags2 & CODEC_FLAG2_CHUNKS)
            decode_postinit(h, 1);

        ff_h264_field_end(h, &h->slice_ctx[0], 0);

        /* Wait for second field. */
        *got_frame = 0;
        if (h->next_output_pic && (
                                   h->next_output_pic->recovered)) {
            if (!h->next_output_pic->recovered)
                h->next_output_pic->f->flags |= AV_FRAME_FLAG_CORRUPT;

            if (!h->avctx->hwaccel &&
                 (h->next_output_pic->field_poc[0] == INT_MAX ||
                  h->next_output_pic->field_poc[1] == INT_MAX)
            ) {
                int p;
                AVFrame *f = h->next_output_pic->f;
                int field = h->next_output_pic->field_poc[0] == INT_MAX;
                uint8_t *dst_data[4];
                int linesizes[4];
                const uint8_t *src_data[4];

                av_log(h->avctx, AV_LOG_DEBUG, "Duplicating field %d to fill missing\n", field);

                for (p = 0; p<4; p++) {
                    dst_data[p] = f->data[p] + (field^1)*f->linesize[p];
                    src_data[p] = f->data[p] +  field   *f->linesize[p];
                    linesizes[p] = 2*f->linesize[p];
                }

                av_image_copy(dst_data, linesizes, src_data, linesizes,
                              f->format, f->width, f->height>>1);
            }

            ret = output_frame(h, pict, h->next_output_pic);
            if (ret < 0)
                return ret;
            *got_frame = 1;
            if (CONFIG_MPEGVIDEO) {
                ff_print_debug_info2(h->avctx, pict, NULL,
                                    h->next_output_pic->mb_type,
                                    h->next_output_pic->qscale_table,
                                    h->next_output_pic->motion_val,
                                    &h->low_delay,
                                    h->mb_width, h->mb_height, h->mb_stride, 1);
            }
        }
    }

    av_assert0(pict->buf[0] || !*got_frame);

    ff_h264_unref_picture(h, &h->last_pic_for_ec);

    return get_consumed_bytes(buf_index, buf_size);
}

av_cold void ff_h264_free_context(H264Context *h)
{
    int i;

    ff_h264_free_tables(h);

    for (i = 0; i < H264_MAX_PICTURE_COUNT; i++) {
        ff_h264_unref_picture(h, &h->DPB[i]);
        av_frame_free(&h->DPB[i].f);
    }
    memset(h->delayed_pic, 0, sizeof(h->delayed_pic));

    h->cur_pic_ptr = NULL;

    for (i = 0; i < h->nb_slice_ctx; i++)
        av_freep(&h->slice_ctx[i].rbsp_buffer);
    av_freep(&h->slice_ctx);
    h->nb_slice_ctx = 0;

    for (i = 0; i < MAX_SPS_COUNT; i++)
        av_freep(h->sps_buffers + i);

    for (i = 0; i < MAX_PPS_COUNT; i++)
        av_freep(h->pps_buffers + i);
}

static av_cold int h264_decode_end(AVCodecContext *avctx)
{
    H264Context *h = avctx->priv_data;

    ff_h264_remove_all_refs(h);
    ff_h264_free_context(h);

    ff_h264_unref_picture(h, &h->cur_pic);
    av_frame_free(&h->cur_pic.f);
    ff_h264_unref_picture(h, &h->last_pic_for_ec);
    av_frame_free(&h->last_pic_for_ec.f);

    return 0;
}

#define OFFSET(x) offsetof(H264Context, x)
#define VD AV_OPT_FLAG_VIDEO_PARAM | AV_OPT_FLAG_DECODING_PARAM
static const AVOption h264_options[] = {
    {"is_avc", "is avc", offsetof(H264Context, is_avc), FF_OPT_TYPE_INT, {.i64 = 0}, 0, 1, 0},
    {"nal_length_size", "nal_length_size", offsetof(H264Context, nal_length_size), FF_OPT_TYPE_INT, {.i64 = 0}, 0, 4, 0},
    { "enable_er", "Enable error resilience on damaged frames (unsafe)", OFFSET(enable_er), AV_OPT_TYPE_INT, { .i64 = -1 }, -1, 1, VD },
    { NULL },
};

static const AVClass h264_class = {
    .class_name = "H264 Decoder",
    .item_name  = av_default_item_name,
    .option     = h264_options,
    .version    = LIBAVUTIL_VERSION_INT,
};

static const AVProfile profiles[] = {
    { FF_PROFILE_H264_BASELINE,             "Baseline"              },
    { FF_PROFILE_H264_CONSTRAINED_BASELINE, "Constrained Baseline"  },
    { FF_PROFILE_H264_MAIN,                 "Main"                  },
    { FF_PROFILE_H264_EXTENDED,             "Extended"              },
    { FF_PROFILE_H264_HIGH,                 "High"                  },
    { FF_PROFILE_H264_HIGH_10,              "High 10"               },
    { FF_PROFILE_H264_HIGH_10_INTRA,        "High 10 Intra"         },
    { FF_PROFILE_H264_HIGH_422,             "High 4:2:2"            },
    { FF_PROFILE_H264_HIGH_422_INTRA,       "High 4:2:2 Intra"      },
    { FF_PROFILE_H264_HIGH_444,             "High 4:4:4"            },
    { FF_PROFILE_H264_HIGH_444_PREDICTIVE,  "High 4:4:4 Predictive" },
    { FF_PROFILE_H264_HIGH_444_INTRA,       "High 4:4:4 Intra"      },
    { FF_PROFILE_H264_CAVLC_444,            "CAVLC 4:4:4"           },
    { FF_PROFILE_UNKNOWN },
};

AVCodec ff_h264_decoder = {
    .name                  = "h264",
    .long_name             = NULL_IF_CONFIG_SMALL("H.264 / AVC / MPEG-4 AVC / MPEG-4 part 10"),
    .type                  = AVMEDIA_TYPE_VIDEO,
    .id                    = AV_CODEC_ID_H264,
    .priv_data_size        = sizeof(H264Context),
    .init                  = ff_h264_decode_init,
    .close                 = h264_decode_end,
    .decode                = h264_decode_frame,
    .capabilities          = /*CODEC_CAP_DRAW_HORIZ_BAND |*/ CODEC_CAP_DR1 |
                             CODEC_CAP_DELAY | CODEC_CAP_SLICE_THREADS |
                             CODEC_CAP_FRAME_THREADS,
    .flush                 = flush_dpb,
    .init_thread_copy      = ONLY_IF_THREADS_ENABLED(decode_init_thread_copy),
    .update_thread_context = ONLY_IF_THREADS_ENABLED(ff_h264_update_thread_context),
    .profiles              = NULL_IF_CONFIG_SMALL(profiles),
    .priv_class            = &h264_class,
};

#if CONFIG_H264_VDPAU_DECODER
static const AVClass h264_vdpau_class = {
    .class_name = "H264 VDPAU Decoder",
    .item_name  = av_default_item_name,
    .option     = h264_options,
    .version    = LIBAVUTIL_VERSION_INT,
};

AVCodec ff_h264_vdpau_decoder = {
    .name           = "h264_vdpau",
    .long_name      = NULL_IF_CONFIG_SMALL("H.264 / AVC / MPEG-4 AVC / MPEG-4 part 10 (VDPAU acceleration)"),
    .type           = AVMEDIA_TYPE_VIDEO,
    .id             = AV_CODEC_ID_H264,
    .priv_data_size = sizeof(H264Context),
    .init           = ff_h264_decode_init,
    .close          = h264_decode_end,
    .decode         = h264_decode_frame,
    .capabilities   = CODEC_CAP_DR1 | CODEC_CAP_DELAY | CODEC_CAP_HWACCEL_VDPAU,
    .flush          = flush_dpb,
    .pix_fmts       = (const enum AVPixelFormat[]) { AV_PIX_FMT_VDPAU_H264,
                                                     AV_PIX_FMT_NONE},
    .profiles       = NULL_IF_CONFIG_SMALL(profiles),
    .priv_class     = &h264_vdpau_class,
};
#endif<|MERGE_RESOLUTION|>--- conflicted
+++ resolved
@@ -608,7 +608,6 @@
     h->frame_recovered       = 0;
     h->prev_frame_num        = -1;
     h->sei_fpa.frame_packing_arrangement_cancel_flag = -1;
-    h->has_afd               = 0;
 
     h->next_outputed_poc = INT_MIN;
     for (i = 0; i < MAX_DELAYED_PIC_COUNT; i++)
@@ -870,29 +869,18 @@
         }
     }
 
-    if (h->has_afd) {
-        AVFrameSideData *sd =
-            av_frame_new_side_data(cur->f, AV_FRAME_DATA_AFD, 1);
-        if (sd) {
-            *sd->data   = h->afd;
-            h->has_afd = 0;
-        }
-    }
-
-<<<<<<< HEAD
-    cur->mmco_reset = h->mmco_reset;
-    h->mmco_reset = 0;
-=======
     if (h->sei_reguserdata_afd_present) {
         AVFrameSideData *sd = av_frame_new_side_data(cur->f, AV_FRAME_DATA_AFD,
                                                      sizeof(uint8_t));
-        if (!sd)
-            return;
-
-        *sd->data = h->active_format_description;
-        h->sei_reguserdata_afd_present = 0;
-    }
->>>>>>> 271ce76d
+
+        if (sd) {
+            *sd->data = h->active_format_description;
+            h->sei_reguserdata_afd_present = 0;
+        }
+    }
+
+    cur->mmco_reset = h->mmco_reset;
+    h->mmco_reset = 0;
 
     // FIXME do something with unavailable reference frames
 
