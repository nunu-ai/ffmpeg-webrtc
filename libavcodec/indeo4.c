/*
 * Indeo Video Interactive v4 compatible decoder
 * Copyright (c) 2009-2011 Maxim Poliakovski
 *
 * This file is part of FFmpeg.
 *
 * FFmpeg is free software; you can redistribute it and/or
 * modify it under the terms of the GNU Lesser General Public
 * License as published by the Free Software Foundation; either
 * version 2.1 of the License, or (at your option) any later version.
 *
 * FFmpeg is distributed in the hope that it will be useful,
 * but WITHOUT ANY WARRANTY; without even the implied warranty of
 * MERCHANTABILITY or FITNESS FOR A PARTICULAR PURPOSE.  See the GNU
 * Lesser General Public License for more details.
 *
 * You should have received a copy of the GNU Lesser General Public
 * License along with FFmpeg; if not, write to the Free Software
 * Foundation, Inc., 51 Franklin Street, Fifth Floor, Boston, MA 02110-1301 USA
 */

/**
 * @file
 * Indeo Video Interactive version 4 decoder
 *
 * Indeo 4 data is usually transported within .avi or .mov files.
 * Known FOURCCs: 'IV41'
 */

#define BITSTREAM_READER_LE
#include "avcodec.h"
#include "get_bits.h"
#include "ivi_dsp.h"
#include "ivi_common.h"
#include "indeo4data.h"

/**
 *  Indeo 4 frame types.
 */
enum {
    FRAMETYPE_INTRA       = 0,
    FRAMETYPE_INTRA1      = 1,  ///< intra frame with slightly different bitstream coding
    FRAMETYPE_INTER       = 2,  ///< non-droppable P-frame
    FRAMETYPE_BIDIR       = 3,  ///< bidirectional frame
    FRAMETYPE_INTER_NOREF = 4,  ///< droppable P-frame
    FRAMETYPE_NULL_FIRST  = 5,  ///< empty frame with no data
    FRAMETYPE_NULL_LAST   = 6   ///< empty frame with no data
};

#define IVI4_PIC_SIZE_ESC   7


static const struct {
    InvTransformPtr *inv_trans;
    DCTransformPtr  *dc_trans;
    int             is_2d_trans;
} transforms[18] = {
    { ff_ivi_inverse_haar_8x8,  ff_ivi_dc_haar_2d,       1 },
    { ff_ivi_row_haar8,         ff_ivi_dc_haar_2d,       0 },
    { ff_ivi_col_haar8,         ff_ivi_dc_haar_2d,       0 },
    { ff_ivi_put_pixels_8x8,    ff_ivi_put_dc_pixel_8x8, 1 },
    { ff_ivi_inverse_slant_8x8, ff_ivi_dc_slant_2d,      1 },
    { ff_ivi_row_slant8,        ff_ivi_dc_row_slant,     1 },
    { ff_ivi_col_slant8,        ff_ivi_dc_col_slant,     1 },
    { NULL, NULL, 0 }, /* inverse DCT 8x8 */
    { NULL, NULL, 0 }, /* inverse DCT 8x1 */
    { NULL, NULL, 0 }, /* inverse DCT 1x8 */
    { ff_ivi_inverse_haar_4x4,  ff_ivi_dc_haar_2d,       1 },
    { ff_ivi_inverse_slant_4x4, ff_ivi_dc_slant_2d,      1 },
    { NULL, NULL, 0 }, /* no transform 4x4 */
    { ff_ivi_row_haar4,         ff_ivi_dc_haar_2d,       0 },
    { ff_ivi_col_haar4,         ff_ivi_dc_haar_2d,       0 },
    { ff_ivi_row_slant4,        ff_ivi_dc_row_slant,     0 },
    { ff_ivi_col_slant4,        ff_ivi_dc_col_slant,     0 },
    { NULL, NULL, 0 }, /* inverse DCT 4x4 */
};

/**
 *  Decode subdivision of a plane.
 *  This is a simplified version that checks for two supported subdivisions:
 *  - 1 wavelet band  per plane, size factor 1:1, code pattern: 3
 *  - 4 wavelet bands per plane, size factor 1:4, code pattern: 2,3,3,3,3
 *  Anything else is either unsupported or corrupt.
 *
 *  @param[in,out] gb    the GetBit context
 *  @return        number of wavelet bands or 0 on error
 */
static int decode_plane_subdivision(GetBitContext *gb)
{
    int i;

    switch (get_bits(gb, 2)) {
    case 3:
        return 1;
    case 2:
        for (i = 0; i < 4; i++)
            if (get_bits(gb, 2) != 3)
                return 0;
        return 4;
    default:
        return 0;
    }
}

static inline int scale_tile_size(int def_size, int size_factor)
{
    return size_factor == 15 ? def_size : (size_factor + 1) << 5;
}

/**
 *  Decode Indeo 4 picture header.
 *
 *  @param[in,out] ctx       pointer to the decoder context
 *  @param[in]     avctx     pointer to the AVCodecContext
 *  @return        result code: 0 = OK, negative number = error
 */
static int decode_pic_hdr(IVI45DecContext *ctx, AVCodecContext *avctx)
{
    int             pic_size_indx, i, p;
    IVIPicConfig    pic_conf;

    if (get_bits(&ctx->gb, 18) != 0x3FFF8) {
        av_log(avctx, AV_LOG_ERROR, "Invalid picture start code!\n");
        return AVERROR_INVALIDDATA;
    }

    ctx->prev_frame_type = ctx->frame_type;
    ctx->frame_type      = get_bits(&ctx->gb, 3);
    if (ctx->frame_type == 7) {
        av_log(avctx, AV_LOG_ERROR, "Invalid frame type: %d\n", ctx->frame_type);
        return AVERROR_INVALIDDATA;
    }

#if IVI4_STREAM_ANALYSER
    if (ctx->frame_type == FRAMETYPE_BIDIR)
        ctx->has_b_frames = 1;
#endif

    ctx->transp_status = get_bits1(&ctx->gb);
#if IVI4_STREAM_ANALYSER
    if (ctx->transp_status) {
        ctx->has_transp = 1;
    }
#endif

    /* unknown bit: Mac decoder ignores this bit, XANIM returns error */
    if (get_bits1(&ctx->gb)) {
        av_log(avctx, AV_LOG_ERROR, "Sync bit is set!\n");
        return AVERROR_INVALIDDATA;
    }

    ctx->data_size = get_bits1(&ctx->gb) ? get_bits(&ctx->gb, 24) : 0;

    /* null frames don't contain anything else so we just return */
    if (ctx->frame_type >= FRAMETYPE_NULL_FIRST) {
        av_dlog(avctx, "Null frame encountered!\n");
        return 0;
    }

    /* Check key lock status. If enabled - ignore lock word.         */
    /* Usually we have to prompt the user for the password, but      */
    /* we don't do that because Indeo 4 videos can be decoded anyway */
    if (get_bits1(&ctx->gb)) {
        skip_bits_long(&ctx->gb, 32);
        av_dlog(avctx, "Password-protected clip!\n");
    }

    pic_size_indx = get_bits(&ctx->gb, 3);
    if (pic_size_indx == IVI4_PIC_SIZE_ESC) {
        pic_conf.pic_height = get_bits(&ctx->gb, 16);
        pic_conf.pic_width  = get_bits(&ctx->gb, 16);
    } else {
        pic_conf.pic_height = ivi4_common_pic_sizes[pic_size_indx * 2 + 1];
        pic_conf.pic_width  = ivi4_common_pic_sizes[pic_size_indx * 2    ];
    }

    /* Decode tile dimensions. */
    if (get_bits1(&ctx->gb)) {
        pic_conf.tile_height = scale_tile_size(pic_conf.pic_height, get_bits(&ctx->gb, 4));
        pic_conf.tile_width  = scale_tile_size(pic_conf.pic_width,  get_bits(&ctx->gb, 4));
#if IVI4_STREAM_ANALYSER
        ctx->uses_tiling = 1;
#endif
    } else {
        pic_conf.tile_height = pic_conf.pic_height;
        pic_conf.tile_width  = pic_conf.pic_width;
    }

    /* Decode chroma subsampling. We support only 4:4 aka YVU9. */
    if (get_bits(&ctx->gb, 2)) {
        av_log(avctx, AV_LOG_ERROR, "Only YVU9 picture format is supported!\n");
        return AVERROR_INVALIDDATA;
    }
    pic_conf.chroma_height = (pic_conf.pic_height + 3) >> 2;
    pic_conf.chroma_width  = (pic_conf.pic_width  + 3) >> 2;

    /* decode subdivision of the planes */
    pic_conf.luma_bands = decode_plane_subdivision(&ctx->gb);
    pic_conf.chroma_bands = 0;
    if (pic_conf.luma_bands)
        pic_conf.chroma_bands = decode_plane_subdivision(&ctx->gb);
    ctx->is_scalable = pic_conf.luma_bands != 1 || pic_conf.chroma_bands != 1;
    if (ctx->is_scalable && (pic_conf.luma_bands != 4 || pic_conf.chroma_bands != 1)) {
        av_log(avctx, AV_LOG_ERROR, "Scalability: unsupported subdivision! Luma bands: %d, chroma bands: %d\n",
               pic_conf.luma_bands, pic_conf.chroma_bands);
        return AVERROR_INVALIDDATA;
    }

    /* check if picture layout was changed and reallocate buffers */
    if (ivi_pic_config_cmp(&pic_conf, &ctx->pic_conf)) {
        if (ff_ivi_init_planes(ctx->planes, &pic_conf)) {
            av_log(avctx, AV_LOG_ERROR, "Couldn't reallocate color planes!\n");
            ctx->pic_conf.luma_bands = 0;
            return AVERROR(ENOMEM);
        }

        ctx->pic_conf = pic_conf;

        /* set default macroblock/block dimensions */
        for (p = 0; p <= 2; p++) {
            for (i = 0; i < (!p ? pic_conf.luma_bands : pic_conf.chroma_bands); i++) {
                ctx->planes[p].bands[i].mb_size  = !p ? (!ctx->is_scalable ? 16 : 8) : 4;
                ctx->planes[p].bands[i].blk_size = !p ? 8 : 4;
            }
        }

        if (ff_ivi_init_tiles(ctx->planes, ctx->pic_conf.tile_width,
                              ctx->pic_conf.tile_height)) {
            av_log(avctx, AV_LOG_ERROR,
                   "Couldn't reallocate internal structures!\n");
            return AVERROR(ENOMEM);
        }
    }

    ctx->frame_num = get_bits1(&ctx->gb) ? get_bits(&ctx->gb, 20) : 0;

    /* skip decTimeEst field if present */
    if (get_bits1(&ctx->gb))
        skip_bits(&ctx->gb, 8);

    /* decode macroblock and block huffman codebooks */
    if (ff_ivi_dec_huff_desc(&ctx->gb, get_bits1(&ctx->gb), IVI_MB_HUFF,  &ctx->mb_vlc,  avctx) ||
        ff_ivi_dec_huff_desc(&ctx->gb, get_bits1(&ctx->gb), IVI_BLK_HUFF, &ctx->blk_vlc, avctx))
        return AVERROR_INVALIDDATA;

    ctx->rvmap_sel = get_bits1(&ctx->gb) ? get_bits(&ctx->gb, 3) : 8;

    ctx->in_imf = get_bits1(&ctx->gb);
    ctx->in_q   = get_bits1(&ctx->gb);

    ctx->pic_glob_quant = get_bits(&ctx->gb, 5);

    /* TODO: ignore this parameter if unused */
    ctx->unknown1 = get_bits1(&ctx->gb) ? get_bits(&ctx->gb, 3) : 0;

    ctx->checksum = get_bits1(&ctx->gb) ? get_bits(&ctx->gb, 16) : 0;

    /* skip picture header extension if any */
    while (get_bits1(&ctx->gb)) {
        av_dlog(avctx, "Pic hdr extension encountered!\n");
        skip_bits(&ctx->gb, 8);
    }

    if (get_bits1(&ctx->gb)) {
        av_log(avctx, AV_LOG_ERROR, "Bad blocks bits encountered!\n");
    }

    align_get_bits(&ctx->gb);

    return 0;
}


/**
 *  Decode Indeo 4 band header.
 *
 *  @param[in,out] ctx       pointer to the decoder context
 *  @param[in,out] band      pointer to the band descriptor
 *  @param[in]     avctx     pointer to the AVCodecContext
 *  @return        result code: 0 = OK, negative number = error
 */
static int decode_band_hdr(IVI45DecContext *ctx, IVIBandDesc *band,
                           AVCodecContext *avctx)
{
    int plane, band_num, indx, transform_id, scan_indx;
    int i;
    int quant_mat;

    plane    = get_bits(&ctx->gb, 2);
    band_num = get_bits(&ctx->gb, 4);
    if (band->plane != plane || band->band_num != band_num) {
        av_log(avctx, AV_LOG_ERROR, "Invalid band header sequence!\n");
        return AVERROR_INVALIDDATA;
    }

    band->is_empty = get_bits1(&ctx->gb);
    if (!band->is_empty) {
        int old_blk_size = band->blk_size;
        /* skip header size
         * If header size is not given, header size is 4 bytes. */
        if (get_bits1(&ctx->gb))
            skip_bits(&ctx->gb, 16);

        band->is_halfpel = get_bits(&ctx->gb, 2);
        if (band->is_halfpel >= 2) {
            av_log(avctx, AV_LOG_ERROR, "Invalid/unsupported mv resolution: %d!\n",
                   band->is_halfpel);
            return AVERROR_INVALIDDATA;
        }
#if IVI4_STREAM_ANALYSER
        if (!band->is_halfpel)
            ctx->uses_fullpel = 1;
#endif

        band->checksum_present = get_bits1(&ctx->gb);
        if (band->checksum_present)
            band->checksum = get_bits(&ctx->gb, 16);

        indx = get_bits(&ctx->gb, 2);
        if (indx == 3) {
            av_log(avctx, AV_LOG_ERROR, "Invalid block size!\n");
            return AVERROR_INVALIDDATA;
        }
        band->mb_size  = 16 >> indx;
        band->blk_size = 8 >> (indx >> 1);

        band->inherit_mv     = get_bits1(&ctx->gb);
        band->inherit_qdelta = get_bits1(&ctx->gb);

        band->glob_quant = get_bits(&ctx->gb, 5);

        if (!get_bits1(&ctx->gb) || ctx->frame_type == FRAMETYPE_INTRA) {
            transform_id = get_bits(&ctx->gb, 5);
            if (transform_id >= FF_ARRAY_ELEMS(transforms) ||
                !transforms[transform_id].inv_trans) {
                avpriv_request_sample(avctx, "Transform %d", transform_id);
                return AVERROR_PATCHWELCOME;
            }
            if ((transform_id >= 7 && transform_id <= 9) ||
                 transform_id == 17) {
                avpriv_request_sample(avctx, "DCT transform");
                return AVERROR_PATCHWELCOME;
            }

            if (transform_id < 10 && band->blk_size < 8) {
                av_log(avctx, AV_LOG_ERROR, "wrong transform size!\n");
                return AVERROR_INVALIDDATA;
            }
#if IVI4_STREAM_ANALYSER
            if ((transform_id >= 0 && transform_id <= 2) || transform_id == 10)
                ctx->uses_haar = 1;
#endif

            band->inv_transform = transforms[transform_id].inv_trans;
            band->dc_transform  = transforms[transform_id].dc_trans;
            band->is_2d_trans   = transforms[transform_id].is_2d_trans;

            if (transform_id < 10)
                band->transform_size = 8;
            else
                band->transform_size = 4;

            if (band->blk_size != band->transform_size) {
                av_log(avctx, AV_LOG_ERROR, "transform and block size mismatch (%d != %d)\n", band->transform_size, band->blk_size);
                return AVERROR_INVALIDDATA;
            }

            scan_indx = get_bits(&ctx->gb, 4);
            if (scan_indx == 15) {
                av_log(avctx, AV_LOG_ERROR, "Custom scan pattern encountered!\n");
                return AVERROR_INVALIDDATA;
            }
            if (scan_indx > 4 && scan_indx < 10) {
                if (band->blk_size != 4) {
                    av_log(avctx, AV_LOG_ERROR, "mismatching scan table!\n");
                    return AVERROR_INVALIDDATA;
                }
            } else if (band->blk_size != 8) {
                av_log(avctx, AV_LOG_ERROR, "mismatching scan table!\n");
                return AVERROR_INVALIDDATA;
            }

            band->scan = scan_index_to_tab[scan_indx];
            band->scan_size = band->blk_size;

<<<<<<< HEAD
            quant_mat = get_bits(&ctx->gb, 5);
            if (quant_mat == 31) {
                av_log(avctx, AV_LOG_ERROR, "Custom quant matrix encountered!\n");
                return AVERROR_INVALIDDATA;
            }
            if (quant_mat >= FF_ARRAY_ELEMS(quant_index_to_tab)) {
                avpriv_request_sample(avctx, "Quantization matrix %d",
                                      quant_mat);
=======
            band->quant_mat = get_bits(&ctx->gb, 5);
            if (band->quant_mat >= FF_ARRAY_ELEMS(quant_index_to_tab)) {

                if (band->quant_mat == 31)
                    av_log(avctx, AV_LOG_ERROR,
                           "Custom quant matrix encountered!\n");
                else
                    avpriv_request_sample(avctx, "Quantization matrix %d",
                                          band->quant_mat);
                band->quant_mat = -1;
>>>>>>> c9ef6b09
                return AVERROR_INVALIDDATA;
            }
            band->quant_mat = quant_mat;
        } else {
            if (old_blk_size != band->blk_size) {
                av_log(avctx, AV_LOG_ERROR,
                       "The band block size does not match the configuration "
                       "inherited\n");
                return AVERROR_INVALIDDATA;
            }
            if (band->quant_mat < 0) {
                av_log(avctx, AV_LOG_ERROR, "Invalid quant_mat inherited\n");
                return AVERROR_INVALIDDATA;
            }
        }
        if (quant_index_to_tab[band->quant_mat] > 4 && band->blk_size == 4) {
            av_log(avctx, AV_LOG_ERROR, "Invalid quant matrix for 4x4 block encountered!\n");
            band->quant_mat = 0;
            return AVERROR_INVALIDDATA;
        }
        if (band->scan_size != band->blk_size) {
            av_log(avctx, AV_LOG_ERROR, "mismatching scan table!\n");
            return AVERROR_INVALIDDATA;
        }
        if (band->transform_size == 8 && band->blk_size < 8) {
            av_log(avctx, AV_LOG_ERROR, "mismatching transform_size!\n");
            return AVERROR_INVALIDDATA;
        }

        /* decode block huffman codebook */
        if (!get_bits1(&ctx->gb))
            band->blk_vlc.tab = ctx->blk_vlc.tab;
        else
            if (ff_ivi_dec_huff_desc(&ctx->gb, 1, IVI_BLK_HUFF,
                                     &band->blk_vlc, avctx))
                return AVERROR_INVALIDDATA;

        /* select appropriate rvmap table for this band */
        band->rvmap_sel = get_bits1(&ctx->gb) ? get_bits(&ctx->gb, 3) : 8;

        /* decode rvmap probability corrections if any */
        band->num_corr = 0; /* there is no corrections */
        if (get_bits1(&ctx->gb)) {
            band->num_corr = get_bits(&ctx->gb, 8); /* get number of correction pairs */
            if (band->num_corr > 61) {
                av_log(avctx, AV_LOG_ERROR, "Too many corrections: %d\n",
                       band->num_corr);
                return AVERROR_INVALIDDATA;
            }

            /* read correction pairs */
            for (i = 0; i < band->num_corr * 2; i++)
                band->corr[i] = get_bits(&ctx->gb, 8);
        }
    }

    if (band->blk_size == 8) {
        band->intra_base = &ivi4_quant_8x8_intra[quant_index_to_tab[band->quant_mat]][0];
        band->inter_base = &ivi4_quant_8x8_inter[quant_index_to_tab[band->quant_mat]][0];
    } else {
        band->intra_base = &ivi4_quant_4x4_intra[quant_index_to_tab[band->quant_mat]][0];
        band->inter_base = &ivi4_quant_4x4_inter[quant_index_to_tab[band->quant_mat]][0];
    }

    /* Indeo 4 doesn't use scale tables */
    band->intra_scale = NULL;
    band->inter_scale = NULL;

    align_get_bits(&ctx->gb);

    if (!band->scan) {
        av_log(avctx, AV_LOG_ERROR, "band->scan not set\n");
        return AVERROR_INVALIDDATA;
    }

    return 0;
}


/**
 *  Decode information (block type, cbp, quant delta, motion vector)
 *  for all macroblocks in the current tile.
 *
 *  @param[in,out] ctx       pointer to the decoder context
 *  @param[in,out] band      pointer to the band descriptor
 *  @param[in,out] tile      pointer to the tile descriptor
 *  @param[in]     avctx     pointer to the AVCodecContext
 *  @return        result code: 0 = OK, negative number = error
 */
static int decode_mb_info(IVI45DecContext *ctx, IVIBandDesc *band,
                          IVITile *tile, AVCodecContext *avctx)
{
    int         x, y, mv_x, mv_y, mv_delta, offs, mb_offset, blks_per_mb,
                mv_scale, mb_type_bits, s;
    IVIMbInfo   *mb, *ref_mb;
    int         row_offset = band->mb_size * band->pitch;

    mb     = tile->mbs;
    ref_mb = tile->ref_mbs;
    offs   = tile->ypos * band->pitch + tile->xpos;

    blks_per_mb  = band->mb_size   != band->blk_size  ? 4 : 1;
    mb_type_bits = ctx->frame_type == FRAMETYPE_BIDIR ? 2 : 1;

    /* scale factor for motion vectors */
    mv_scale = (ctx->planes[0].bands[0].mb_size >> 3) - (band->mb_size >> 3);
    mv_x = mv_y = 0;

    if (((tile->width + band->mb_size-1)/band->mb_size) * ((tile->height + band->mb_size-1)/band->mb_size) != tile->num_MBs) {
        av_log(avctx, AV_LOG_ERROR, "num_MBs mismatch %d %d %d %d\n", tile->width, tile->height, band->mb_size, tile->num_MBs);
        return -1;
    }

    for (y = tile->ypos; y < tile->ypos + tile->height; y += band->mb_size) {
        mb_offset = offs;

        for (x = tile->xpos; x < tile->xpos + tile->width; x += band->mb_size) {
            mb->xpos     = x;
            mb->ypos     = y;
            mb->buf_offs = mb_offset;

            if (get_bits1(&ctx->gb)) {
                if (ctx->frame_type == FRAMETYPE_INTRA) {
                    av_log(avctx, AV_LOG_ERROR, "Empty macroblock in an INTRA picture!\n");
                    return AVERROR_INVALIDDATA;
                }
                mb->type = 1; /* empty macroblocks are always INTER */
                mb->cbp  = 0; /* all blocks are empty */

                mb->q_delta = 0;
                if (!band->plane && !band->band_num && ctx->in_q) {
                    mb->q_delta = get_vlc2(&ctx->gb, ctx->mb_vlc.tab->table,
                                           IVI_VLC_BITS, 1);
                    mb->q_delta = IVI_TOSIGNED(mb->q_delta);
                }

                mb->mv_x = mb->mv_y = 0; /* no motion vector coded */
                if (band->inherit_mv && ref_mb) {
                    /* motion vector inheritance */
                    if (mv_scale) {
                        mb->mv_x = ivi_scale_mv(ref_mb->mv_x, mv_scale);
                        mb->mv_y = ivi_scale_mv(ref_mb->mv_y, mv_scale);
                    } else {
                        mb->mv_x = ref_mb->mv_x;
                        mb->mv_y = ref_mb->mv_y;
                    }
                }
            } else {
                if (band->inherit_mv) {
                    /* copy mb_type from corresponding reference mb */
                    if (!ref_mb) {
                        av_log(avctx, AV_LOG_ERROR, "ref_mb unavailable\n");
                        return AVERROR_INVALIDDATA;
                    }
                    mb->type = ref_mb->type;
                } else if (ctx->frame_type == FRAMETYPE_INTRA ||
                           ctx->frame_type == FRAMETYPE_INTRA1) {
                    mb->type = 0; /* mb_type is always INTRA for intra-frames */
                } else {
                    mb->type = get_bits(&ctx->gb, mb_type_bits);
                }

                mb->cbp = get_bits(&ctx->gb, blks_per_mb);

                mb->q_delta = 0;
                if (band->inherit_qdelta) {
                    if (ref_mb) mb->q_delta = ref_mb->q_delta;
                } else if (mb->cbp || (!band->plane && !band->band_num &&
                           ctx->in_q)) {
                    mb->q_delta = get_vlc2(&ctx->gb, ctx->mb_vlc.tab->table,
                                           IVI_VLC_BITS, 1);
                    mb->q_delta = IVI_TOSIGNED(mb->q_delta);
                }

                if (!mb->type) {
                    mb->mv_x = mb->mv_y = 0; /* there is no motion vector in intra-macroblocks */
                } else {
                    if (band->inherit_mv) {
                        if (ref_mb)
                            /* motion vector inheritance */
                            if (mv_scale) {
                                mb->mv_x = ivi_scale_mv(ref_mb->mv_x, mv_scale);
                                mb->mv_y = ivi_scale_mv(ref_mb->mv_y, mv_scale);
                            } else {
                                mb->mv_x = ref_mb->mv_x;
                                mb->mv_y = ref_mb->mv_y;
                            }
                    } else {
                        /* decode motion vector deltas */
                        mv_delta = get_vlc2(&ctx->gb, ctx->mb_vlc.tab->table,
                                            IVI_VLC_BITS, 1);
                        mv_y += IVI_TOSIGNED(mv_delta);
                        mv_delta = get_vlc2(&ctx->gb, ctx->mb_vlc.tab->table,
                                            IVI_VLC_BITS, 1);
                        mv_x += IVI_TOSIGNED(mv_delta);
                        mb->mv_x = mv_x;
                        mb->mv_y = mv_y;
                    }
                }
            }

            s= band->is_halfpel;
            if (mb->type)
            if ( x +  (mb->mv_x   >>s) +                 (y+               (mb->mv_y   >>s))*band->pitch < 0 ||
                 x + ((mb->mv_x+s)>>s) + band->mb_size - 1
                   + (y+band->mb_size - 1 +((mb->mv_y+s)>>s))*band->pitch > band->bufsize -1) {
                av_log(avctx, AV_LOG_ERROR, "motion vector %d %d outside reference\n", x*s + mb->mv_x, y*s + mb->mv_y);
                return AVERROR_INVALIDDATA;
            }

            mb++;
            if (ref_mb)
                ref_mb++;
            mb_offset += band->mb_size;
        }

        offs += row_offset;
    }

    align_get_bits(&ctx->gb);

    return 0;
}


/**
 *  Rearrange decoding and reference buffers.
 *
 *  @param[in,out] ctx       pointer to the decoder context
 */
static void switch_buffers(IVI45DecContext *ctx)
{
    switch (ctx->prev_frame_type) {
    case FRAMETYPE_INTRA:
    case FRAMETYPE_INTRA1:
    case FRAMETYPE_INTER:
        ctx->buf_switch ^= 1;
        ctx->dst_buf     = ctx->buf_switch;
        ctx->ref_buf     = ctx->buf_switch ^ 1;
        break;
    case FRAMETYPE_INTER_NOREF:
        break;
    }

    switch (ctx->frame_type) {
    case FRAMETYPE_INTRA:
    case FRAMETYPE_INTRA1:
        ctx->buf_switch = 0;
        /* FALLTHROUGH */
    case FRAMETYPE_INTER:
        ctx->dst_buf = ctx->buf_switch;
        ctx->ref_buf = ctx->buf_switch ^ 1;
        break;
    case FRAMETYPE_INTER_NOREF:
    case FRAMETYPE_NULL_FIRST:
    case FRAMETYPE_NULL_LAST:
        break;
    }
}


static int is_nonnull_frame(IVI45DecContext *ctx)
{
    return ctx->frame_type < FRAMETYPE_NULL_FIRST;
}


static av_cold int decode_init(AVCodecContext *avctx)
{
    IVI45DecContext *ctx = avctx->priv_data;

    ff_ivi_init_static_vlc();

    /* copy rvmap tables in our context so we can apply changes to them */
    memcpy(ctx->rvmap_tabs, ff_ivi_rvmap_tabs, sizeof(ff_ivi_rvmap_tabs));

    /* Force allocation of the internal buffers */
    /* during picture header decoding.          */
    ctx->pic_conf.pic_width  = 0;
    ctx->pic_conf.pic_height = 0;

    avctx->pix_fmt = AV_PIX_FMT_YUV410P;

    ctx->decode_pic_hdr   = decode_pic_hdr;
    ctx->decode_band_hdr  = decode_band_hdr;
    ctx->decode_mb_info   = decode_mb_info;
    ctx->switch_buffers   = switch_buffers;
    ctx->is_nonnull_frame = is_nonnull_frame;

    return 0;
}


AVCodec ff_indeo4_decoder = {
    .name           = "indeo4",
    .long_name      = NULL_IF_CONFIG_SMALL("Intel Indeo Video Interactive 4"),
    .type           = AVMEDIA_TYPE_VIDEO,
    .id             = AV_CODEC_ID_INDEO4,
    .priv_data_size = sizeof(IVI45DecContext),
    .init           = decode_init,
    .close          = ff_ivi_decode_close,
    .decode         = ff_ivi_decode_frame,
    .capabilities   = CODEC_CAP_DR1,
};<|MERGE_RESOLUTION|>--- conflicted
+++ resolved
@@ -284,7 +284,6 @@
 {
     int plane, band_num, indx, transform_id, scan_indx;
     int i;
-    int quant_mat;
 
     plane    = get_bits(&ctx->gb, 2);
     band_num = get_bits(&ctx->gb, 4);
@@ -383,16 +382,6 @@
             band->scan = scan_index_to_tab[scan_indx];
             band->scan_size = band->blk_size;
 
-<<<<<<< HEAD
-            quant_mat = get_bits(&ctx->gb, 5);
-            if (quant_mat == 31) {
-                av_log(avctx, AV_LOG_ERROR, "Custom quant matrix encountered!\n");
-                return AVERROR_INVALIDDATA;
-            }
-            if (quant_mat >= FF_ARRAY_ELEMS(quant_index_to_tab)) {
-                avpriv_request_sample(avctx, "Quantization matrix %d",
-                                      quant_mat);
-=======
             band->quant_mat = get_bits(&ctx->gb, 5);
             if (band->quant_mat >= FF_ARRAY_ELEMS(quant_index_to_tab)) {
 
@@ -403,10 +392,8 @@
                     avpriv_request_sample(avctx, "Quantization matrix %d",
                                           band->quant_mat);
                 band->quant_mat = -1;
->>>>>>> c9ef6b09
-                return AVERROR_INVALIDDATA;
-            }
-            band->quant_mat = quant_mat;
+                return AVERROR_INVALIDDATA;
+            }
         } else {
             if (old_blk_size != band->blk_size) {
                 av_log(avctx, AV_LOG_ERROR,
