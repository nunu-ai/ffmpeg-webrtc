/*
 * Copyright (c) 2006 Paul Richards <paul.richards@gmail.com>
 *
 * This file is part of FFmpeg.
 *
 * FFmpeg is free software; you can redistribute it and/or
 * modify it under the terms of the GNU Lesser General Public
 * License as published by the Free Software Foundation; either
 * version 2.1 of the License, or (at your option) any later version.
 *
 * FFmpeg is distributed in the hope that it will be useful,
 * but WITHOUT ANY WARRANTY; without even the implied warranty of
 * MERCHANTABILITY or FITNESS FOR A PARTICULAR PURPOSE.  See the GNU
 * Lesser General Public License for more details.
 *
 * You should have received a copy of the GNU Lesser General Public
 * License along with FFmpeg; if not, write to the Free Software
 * Foundation, Inc., 51 Franklin Street, Fifth Floor, Boston, MA 02110-1301 USA
 */

/**
 * @file
 * @brief Theora encoder using libtheora.
 * @author Paul Richards <paul.richards@gmail.com>
 *
 * A lot of this is copy / paste from other output codecs in
 * libavcodec or pure guesswork (or both).
 *
 * I have used t_ prefixes on variables which are libtheora types
 * and o_ prefixes on variables which are libogg types.
 */

/* FFmpeg includes */
#include "libavutil/common.h"
#include "libavutil/intreadwrite.h"
#include "libavutil/pixdesc.h"
#include "libavutil/log.h"
#include "libavutil/base64.h"
#include "avcodec.h"
#include "internal.h"

/* libtheora includes */
#include <theora/theoraenc.h>

typedef struct TheoraContext {
    th_enc_ctx *t_state;
    uint8_t    *stats;
    int         stats_size;
    int         stats_offset;
    int         uv_hshift;
    int         uv_vshift;
    int         keyframe_mask;
} TheoraContext;

/** Concatenate an ogg_packet into the extradata. */
static int concatenate_packet(unsigned int* offset,
                              AVCodecContext* avc_context,
                              const ogg_packet* packet)
{
    const char* message = NULL;
    int newsize = avc_context->extradata_size + 2 + packet->bytes;
    int err = AVERROR_INVALIDDATA;

    if (packet->bytes < 0) {
        message = "ogg_packet has negative size";
    } else if (packet->bytes > 0xffff) {
        message = "ogg_packet is larger than 65535 bytes";
    } else if (newsize < avc_context->extradata_size) {
        message = "extradata_size would overflow";
    } else {
        if ((err = av_reallocp(&avc_context->extradata, newsize)) < 0) {
            avc_context->extradata_size = 0;
            message = "av_realloc failed";
        }
    }
    if (message) {
        av_log(avc_context, AV_LOG_ERROR, "concatenate_packet failed: %s\n", message);
        return err;
    }

    avc_context->extradata_size = newsize;
    AV_WB16(avc_context->extradata + (*offset), packet->bytes);
    *offset += 2;
    memcpy(avc_context->extradata + (*offset), packet->packet, packet->bytes);
    (*offset) += packet->bytes;
    return 0;
}

static int get_stats(AVCodecContext *avctx, int eos)
{
#ifdef TH_ENCCTL_2PASS_OUT
    TheoraContext *h = avctx->priv_data;
    uint8_t *buf;
    int bytes;

    bytes = th_encode_ctl(h->t_state, TH_ENCCTL_2PASS_OUT, &buf, sizeof(buf));
    if (bytes < 0) {
        av_log(avctx, AV_LOG_ERROR, "Error getting first pass stats\n");
        return AVERROR_EXTERNAL;
    }
    if (!eos) {
        void *tmp = av_fast_realloc(h->stats, &h->stats_size,
                                   h->stats_offset + bytes);
        if (!tmp)
            return AVERROR(ENOMEM);
        h->stats = tmp;
        memcpy(h->stats + h->stats_offset, buf, bytes);
        h->stats_offset += bytes;
    } else {
        int b64_size = AV_BASE64_SIZE(h->stats_offset);
        // libtheora generates a summary header at the end
        memcpy(h->stats, buf, bytes);
        avctx->stats_out = av_malloc(b64_size);
        if (!avctx->stats_out)
            return AVERROR(ENOMEM);
        av_base64_encode(avctx->stats_out, b64_size, h->stats, h->stats_offset);
    }
    return 0;
#else
    av_log(avctx, AV_LOG_ERROR, "libtheora too old to support 2pass\n");
    return AVERROR(ENOSUP);
#endif
}

// libtheora won't read the entire buffer we give it at once, so we have to
// repeatedly submit it...
static int submit_stats(AVCodecContext *avctx)
{
#ifdef TH_ENCCTL_2PASS_IN
    TheoraContext *h = avctx->priv_data;
    int bytes;
    if (!h->stats) {
        if (!avctx->stats_in) {
            av_log(avctx, AV_LOG_ERROR, "No statsfile for second pass\n");
            return AVERROR(EINVAL);
        }
        h->stats_size = strlen(avctx->stats_in) * 3/4;
        h->stats      = av_malloc(h->stats_size);
        if (!h->stats) {
            h->stats_size = 0;
            return AVERROR(ENOMEM);
        }
        h->stats_size = av_base64_decode(h->stats, avctx->stats_in, h->stats_size);
    }
    while (h->stats_size - h->stats_offset > 0) {
        bytes = th_encode_ctl(h->t_state, TH_ENCCTL_2PASS_IN,
                              h->stats + h->stats_offset,
                              h->stats_size - h->stats_offset);
        if (bytes < 0) {
            av_log(avctx, AV_LOG_ERROR, "Error submitting stats\n");
            return AVERROR_EXTERNAL;
        }
        if (!bytes)
            return 0;
        h->stats_offset += bytes;
    }
    return 0;
#else
    av_log(avctx, AV_LOG_ERROR, "libtheora too old to support 2pass\n");
    return AVERROR(ENOSUP);
#endif
}

static av_cold int encode_init(AVCodecContext* avc_context)
{
    th_info t_info;
    th_comment t_comment;
    ogg_packet o_packet;
    unsigned int offset;
    TheoraContext *h = avc_context->priv_data;
    uint32_t gop_size = avc_context->gop_size;
    int ret;

    /* Set up the theora_info struct */
    th_info_init(&t_info);
    t_info.frame_width  = FFALIGN(avc_context->width,  16);
    t_info.frame_height = FFALIGN(avc_context->height, 16);
    t_info.pic_width    = avc_context->width;
    t_info.pic_height   = avc_context->height;
    t_info.pic_x        = 0;
    t_info.pic_y        = 0;
    /* Swap numerator and denominator as time_base in AVCodecContext gives the
     * time period between frames, but theora_info needs the framerate.  */
    t_info.fps_numerator   = avc_context->time_base.den;
    t_info.fps_denominator = avc_context->time_base.num;
    if (avc_context->sample_aspect_ratio.num) {
        t_info.aspect_numerator   = avc_context->sample_aspect_ratio.num;
        t_info.aspect_denominator = avc_context->sample_aspect_ratio.den;
    } else {
        t_info.aspect_numerator   = 1;
        t_info.aspect_denominator = 1;
    }

    if (avc_context->color_primaries == AVCOL_PRI_BT470M)
        t_info.colorspace = TH_CS_ITU_REC_470M;
    else if (avc_context->color_primaries == AVCOL_PRI_BT470BG)
        t_info.colorspace = TH_CS_ITU_REC_470BG;
    else
        t_info.colorspace = TH_CS_UNSPECIFIED;

    if (avc_context->pix_fmt == AV_PIX_FMT_YUV420P)
        t_info.pixel_fmt = TH_PF_420;
    else if (avc_context->pix_fmt == AV_PIX_FMT_YUV422P)
        t_info.pixel_fmt = TH_PF_422;
    else if (avc_context->pix_fmt == AV_PIX_FMT_YUV444P)
        t_info.pixel_fmt = TH_PF_444;
    else {
        av_log(avc_context, AV_LOG_ERROR, "Unsupported pix_fmt\n");
        return AVERROR(EINVAL);
    }
    avcodec_get_chroma_sub_sample(avc_context->pix_fmt, &h->uv_hshift, &h->uv_vshift);

    if (avc_context->flags & CODEC_FLAG_QSCALE) {
        /* Clip global_quality in QP units to the [0 - 10] range
           to be consistent with the libvorbis implementation.
           Theora accepts a quality parameter which is an int value in
           the [0 - 63] range.
        */
        t_info.quality        = av_clipf(avc_context->global_quality / (float)FF_QP2LAMBDA, 0, 10) * 6.3;
        t_info.target_bitrate = 0;
    } else {
        t_info.target_bitrate = avc_context->bit_rate;
        t_info.quality        = 0;
    }

    /* Now initialise libtheora */
    h->t_state = th_encode_alloc(&t_info);
    if (!h->t_state) {
        av_log(avc_context, AV_LOG_ERROR, "theora_encode_init failed\n");
        return AVERROR_EXTERNAL;
    }

    h->keyframe_mask = (1 << t_info.keyframe_granule_shift) - 1;
    /* Clear up theora_info struct */
    th_info_clear(&t_info);

    if (th_encode_ctl(h->t_state, TH_ENCCTL_SET_KEYFRAME_FREQUENCY_FORCE,
                      &gop_size, sizeof(gop_size))) {
        av_log(avc_context, AV_LOG_ERROR, "Error setting GOP size\n");
        return AVERROR_EXTERNAL;
    }

    // need to enable 2 pass (via TH_ENCCTL_2PASS_) before encoding headers
    if (avc_context->flags & CODEC_FLAG_PASS1) {
        if ((ret = get_stats(avc_context, 0)) < 0)
            return ret;
    } else if (avc_context->flags & CODEC_FLAG_PASS2) {
        if ((ret = submit_stats(avc_context)) < 0)
            return ret;
    }

    /*
        Output first header packet consisting of theora
        header, comment, and tables.

        Each one is prefixed with a 16bit size, then they
        are concatenated together into libavcodec's extradata.
    */
    offset = 0;

    /* Headers */
    th_comment_init(&t_comment);

    while (th_encode_flushheader(h->t_state, &t_comment, &o_packet))
        if ((ret = concatenate_packet(&offset, avc_context, &o_packet)) < 0)
            return ret;

    th_comment_clear(&t_comment);

    return 0;
}

static int encode_frame(AVCodecContext* avc_context, AVPacket *pkt,
                        const AVFrame *frame, int *got_packet)
{
    th_ycbcr_buffer t_yuv_buffer;
    TheoraContext *h = avc_context->priv_data;
    ogg_packet o_packet;
    int result, i, ret;

    // EOS, finish and get 1st pass stats if applicable
    if (!frame) {
        th_encode_packetout(h->t_state, 1, &o_packet);
        if (avc_context->flags & CODEC_FLAG_PASS1)
            if ((ret = get_stats(avc_context, 1)) < 0)
                return ret;
        return 0;
    }

    /* Copy planes to the theora yuv_buffer */
    for (i = 0; i < 3; i++) {
        t_yuv_buffer[i].width  = FFALIGN(avc_context->width,  16) >> (i && h->uv_hshift);
        t_yuv_buffer[i].height = FFALIGN(avc_context->height, 16) >> (i && h->uv_vshift);
        t_yuv_buffer[i].stride = frame->linesize[i];
        t_yuv_buffer[i].data   = frame->data[i];
    }

    if (avc_context->flags & CODEC_FLAG_PASS2)
        if ((ret = submit_stats(avc_context)) < 0)
            return ret;

    /* Now call into theora_encode_YUVin */
    result = th_encode_ycbcr_in(h->t_state, t_yuv_buffer);
    if (result) {
        const char* message;
        switch (result) {
        case -1:
            message = "differing frame sizes";
            break;
        case TH_EINVAL:
            message = "encoder is not ready or is finished";
            break;
        default:
            message = "unknown reason";
            break;
        }
        av_log(avc_context, AV_LOG_ERROR, "theora_encode_YUVin failed (%s) [%d]\n", message, result);
        return AVERROR_EXTERNAL;
    }

    if (avc_context->flags & CODEC_FLAG_PASS1)
        if ((ret = get_stats(avc_context, 0)) < 0)
            return ret;

    /* Pick up returned ogg_packet */
    result = th_encode_packetout(h->t_state, 0, &o_packet);
    switch (result) {
    case 0:
        /* No packet is ready */
        return 0;
    case 1:
        /* Success, we have a packet */
        break;
    default:
        av_log(avc_context, AV_LOG_ERROR, "theora_encode_packetout failed [%d]\n", result);
        return AVERROR_EXTERNAL;
    }

    /* Copy ogg_packet content out to buffer */
    if ((ret = ff_alloc_packet2(avc_context, pkt, o_packet.bytes)) < 0)
        return ret;
    memcpy(pkt->data, o_packet.packet, o_packet.bytes);

    // HACK: assumes no encoder delay, this is true until libtheora becomes
    // multithreaded (which will be disabled unless explicitly requested)
    pkt->pts = pkt->dts = frame->pts;
    avc_context->coded_frame->key_frame = !(o_packet.granulepos & h->keyframe_mask);
    if (!(o_packet.granulepos & h->keyframe_mask))
        pkt->flags |= AV_PKT_FLAG_KEY;
    *got_packet = 1;

    return 0;
}

static av_cold int encode_close(AVCodecContext* avc_context)
{
    TheoraContext *h = avc_context->priv_data;

    th_encode_free(h->t_state);
    av_freep(&h->stats);
<<<<<<< HEAD
    av_frame_free(&avc_context->coded_frame);
=======
>>>>>>> d6604b29
    av_freep(&avc_context->stats_out);
    av_freep(&avc_context->extradata);
    avc_context->extradata_size = 0;

    return 0;
}

/** AVCodec struct exposed to libavcodec */
AVCodec ff_libtheora_encoder = {
    .name           = "libtheora",
    .long_name      = NULL_IF_CONFIG_SMALL("libtheora Theora"),
    .type           = AVMEDIA_TYPE_VIDEO,
    .id             = AV_CODEC_ID_THEORA,
    .priv_data_size = sizeof(TheoraContext),
    .init           = encode_init,
    .close          = encode_close,
    .encode2        = encode_frame,
    .capabilities   = CODEC_CAP_DELAY, // needed to get the statsfile summary
    .pix_fmts       = (const enum AVPixelFormat[]){
        AV_PIX_FMT_YUV420P, AV_PIX_FMT_YUV422P, AV_PIX_FMT_YUV444P, AV_PIX_FMT_NONE
    },
};<|MERGE_RESOLUTION|>--- conflicted
+++ resolved
@@ -358,10 +358,6 @@
 
     th_encode_free(h->t_state);
     av_freep(&h->stats);
-<<<<<<< HEAD
-    av_frame_free(&avc_context->coded_frame);
-=======
->>>>>>> d6604b29
     av_freep(&avc_context->stats_out);
     av_freep(&avc_context->extradata);
     avc_context->extradata_size = 0;
