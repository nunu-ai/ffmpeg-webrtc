/*
 * MLP parser
 * Copyright (c) 2007 Ian Caulfield
 *
 * This file is part of FFmpeg.
 *
 * FFmpeg is free software; you can redistribute it and/or
 * modify it under the terms of the GNU Lesser General Public
 * License as published by the Free Software Foundation; either
 * version 2.1 of the License, or (at your option) any later version.
 *
 * FFmpeg is distributed in the hope that it will be useful,
 * but WITHOUT ANY WARRANTY; without even the implied warranty of
 * MERCHANTABILITY or FITNESS FOR A PARTICULAR PURPOSE.  See the GNU
 * Lesser General Public License for more details.
 *
 * You should have received a copy of the GNU Lesser General Public
 * License along with FFmpeg; if not, write to the Free Software
 * Foundation, Inc., 51 Franklin Street, Fifth Floor, Boston, MA 02110-1301 USA
 */

/**
 * @file
 * MLP parser
 */

#include <stdint.h>

#include "libavutil/channel_layout.h"
#include "libavutil/crc.h"
#include "libavutil/internal.h"
#include "get_bits.h"
#include "parser.h"
#include "mlp_parser.h"
#include "mlp.h"

static const uint8_t mlp_quants[16] = {
    16, 20, 24, 0, 0, 0, 0, 0,
     0,  0,  0, 0, 0, 0, 0, 0,
};

static const uint8_t mlp_channels[32] = {
    1, 2, 3, 4, 3, 4, 5, 3, 4, 5, 4, 5, 6, 4, 5, 4,
    5, 6, 5, 5, 6, 0, 0, 0, 0, 0, 0, 0, 0, 0, 0, 0,
};

const uint64_t ff_mlp_layout[32] = {
    AV_CH_LAYOUT_MONO,
    AV_CH_LAYOUT_STEREO,
    AV_CH_LAYOUT_2_1,
    AV_CH_LAYOUT_QUAD,
    AV_CH_LAYOUT_STEREO|AV_CH_LOW_FREQUENCY,
    AV_CH_LAYOUT_2_1|AV_CH_LOW_FREQUENCY,
    AV_CH_LAYOUT_QUAD|AV_CH_LOW_FREQUENCY,
    AV_CH_LAYOUT_SURROUND,
    AV_CH_LAYOUT_4POINT0,
    AV_CH_LAYOUT_5POINT0_BACK,
    AV_CH_LAYOUT_SURROUND|AV_CH_LOW_FREQUENCY,
    AV_CH_LAYOUT_4POINT0|AV_CH_LOW_FREQUENCY,
    AV_CH_LAYOUT_5POINT1_BACK,
    AV_CH_LAYOUT_4POINT0,
    AV_CH_LAYOUT_5POINT0_BACK,
    AV_CH_LAYOUT_SURROUND|AV_CH_LOW_FREQUENCY,
    AV_CH_LAYOUT_4POINT0|AV_CH_LOW_FREQUENCY,
    AV_CH_LAYOUT_5POINT1_BACK,
    AV_CH_LAYOUT_QUAD|AV_CH_LOW_FREQUENCY,
    AV_CH_LAYOUT_5POINT0_BACK,
    AV_CH_LAYOUT_5POINT1_BACK,
    0, 0, 0, 0, 0, 0, 0, 0, 0, 0, 0
};

static const uint8_t thd_chancount[13] = {
//  LR    C   LFE  LRs LRvh  LRc LRrs  Cs   Ts  LRsd  LRw  Cvh  LFE2
     2,   1,   1,   2,   2,   2,   2,   1,   1,   2,   2,   1,   1
};

static const uint64_t thd_layout[13] = {
    AV_CH_FRONT_LEFT|AV_CH_FRONT_RIGHT,                     // LR
    AV_CH_FRONT_CENTER,                                     // C
    AV_CH_LOW_FREQUENCY,                                    // LFE
    AV_CH_SIDE_LEFT|AV_CH_SIDE_RIGHT,                       // LRs
    AV_CH_TOP_FRONT_LEFT|AV_CH_TOP_FRONT_RIGHT,             // LRvh
    AV_CH_FRONT_LEFT_OF_CENTER|AV_CH_FRONT_RIGHT_OF_CENTER, // LRc
    AV_CH_BACK_LEFT|AV_CH_BACK_RIGHT,                       // LRrs
    AV_CH_BACK_CENTER,                                      // Cs
    AV_CH_TOP_CENTER,                                       // Ts
    AV_CH_SURROUND_DIRECT_LEFT|AV_CH_SURROUND_DIRECT_RIGHT, // LRsd
    AV_CH_WIDE_LEFT|AV_CH_WIDE_RIGHT,                       // LRw
    AV_CH_TOP_FRONT_CENTER,                                 // Cvh
    AV_CH_LOW_FREQUENCY_2,                                  // LFE2
};

static int mlp_samplerate(int in)
{
    if (in == 0xF)
        return 0;

    return (in & 8 ? 44100 : 48000) << (in & 7) ;
}

static int truehd_channels(int chanmap)
{
    int channels = 0, i;

    for (i = 0; i < 13; i++)
        channels += thd_chancount[i] * ((chanmap >> i) & 1);

    return channels;
}

uint64_t ff_truehd_layout(int chanmap)
{
    int i;
    uint64_t layout = 0;

    for (i = 0; i < 13; i++)
        layout |= thd_layout[i] * ((chanmap >> i) & 1);

    return layout;
}

static int ff_mlp_get_major_sync_size(const uint8_t * buf, int bufsize)
{
    int has_extension, extensions = 0;
    int size = 28;
    if (bufsize < 28)
        return -1;

    if (AV_RB32(buf) == 0xf8726fba) {
        has_extension = buf[25] & 1;
        if (has_extension) {
            extensions = buf[26] >> 4;
            size += 2 + extensions * 2;
        }
    }
    return size;
}

/** Read a major sync info header - contains high level information about
 *  the stream - sample rate, channel arrangement etc. Most of this
 *  information is not actually necessary for decoding, only for playback.
 *  gb must be a freshly initialized GetBitContext with no bits read.
 */

int ff_mlp_read_major_sync(void *log, MLPHeaderInfo *mh, GetBitContext *gb)
{
    int ratebits, channel_arrangement, header_size;
    uint16_t checksum;

    av_assert1(get_bits_count(gb) == 0);

    header_size = ff_mlp_get_major_sync_size(gb->buffer, gb->size_in_bits >> 3);
    if (header_size < 0 || gb->size_in_bits < header_size << 3) {
        av_log(log, AV_LOG_ERROR, "packet too short, unable to read major sync\n");
        return -1;
    }

    checksum = ff_mlp_checksum16(gb->buffer, header_size - 2);
    if (checksum != AV_RL16(gb->buffer+header_size-2)) {
        av_log(log, AV_LOG_ERROR, "major sync info header checksum error\n");
        return AVERROR_INVALIDDATA;
    }

    if (get_bits_long(gb, 24) != 0xf8726f) /* Sync words */
        return AVERROR_INVALIDDATA;

    mh->stream_type = get_bits(gb, 8);
    mh->header_size = header_size;

    if (mh->stream_type == 0xbb) {
        mh->group1_bits = mlp_quants[get_bits(gb, 4)];
        mh->group2_bits = mlp_quants[get_bits(gb, 4)];

        ratebits = get_bits(gb, 4);
        mh->group1_samplerate = mlp_samplerate(ratebits);
        mh->group2_samplerate = mlp_samplerate(get_bits(gb, 4));

        skip_bits(gb, 11);

        mh->channel_arrangement=
        channel_arrangement    = get_bits(gb, 5);
        mh->channels_mlp       = mlp_channels[channel_arrangement];
        mh->channel_layout_mlp = ff_mlp_layout[channel_arrangement];
    } else if (mh->stream_type == 0xba) {
        mh->group1_bits = 24; // TODO: Is this information actually conveyed anywhere?
        mh->group2_bits = 0;

        ratebits = get_bits(gb, 4);
        mh->group1_samplerate = mlp_samplerate(ratebits);
        mh->group2_samplerate = 0;

        skip_bits(gb, 4);

        mh->channel_modifier_thd_stream0 = get_bits(gb, 2);
        mh->channel_modifier_thd_stream1 = get_bits(gb, 2);

        mh->channel_arrangement=
        channel_arrangement            = get_bits(gb, 5);
        mh->channels_thd_stream1       = truehd_channels(channel_arrangement);
        mh->channel_layout_thd_stream1 = ff_truehd_layout(channel_arrangement);

        mh->channel_modifier_thd_stream2 = get_bits(gb, 2);

        channel_arrangement            = get_bits(gb, 13);
        mh->channels_thd_stream2       = truehd_channels(channel_arrangement);
        mh->channel_layout_thd_stream2 = ff_truehd_layout(channel_arrangement);
    } else
        return AVERROR_INVALIDDATA;

    mh->access_unit_size = 40 << (ratebits & 7);
    mh->access_unit_size_pow2 = 64 << (ratebits & 7);

    skip_bits_long(gb, 48);

    mh->is_vbr = get_bits1(gb);

    mh->peak_bitrate = (get_bits(gb, 15) * mh->group1_samplerate + 8) >> 4;

    mh->num_substreams = get_bits(gb, 4);

    skip_bits_long(gb, 4 + (header_size - 17) * 8);

    return 0;
}

typedef struct MLPParseContext
{
    ParseContext pc;

    int bytes_left;

    int in_sync;

    int num_substreams;
} MLPParseContext;

static av_cold int mlp_init(AVCodecParserContext *s)
{
    ff_mlp_init_crc();
    return 0;
}

static int mlp_parse(AVCodecParserContext *s,
                     AVCodecContext *avctx,
                     const uint8_t **poutbuf, int *poutbuf_size,
                     const uint8_t *buf, int buf_size)
{
    MLPParseContext *mp = s->priv_data;
    int sync_present;
    uint8_t parity_bits;
    int next;
    int ret;
    int i, p = 0;

    *poutbuf_size = 0;
    if (buf_size == 0)
        return 0;

    if (!mp->in_sync) {
        // Not in sync - find a major sync header

        for (i = 0; i < buf_size; i++) {
            mp->pc.state = (mp->pc.state << 8) | buf[i];
            if ((mp->pc.state & 0xfffffffe) == 0xf8726fba &&
                // ignore if we do not have the data for the start of header
                mp->pc.index + i >= 7) {
                mp->in_sync = 1;
                mp->bytes_left = 0;
                break;
            }
        }

        if (!mp->in_sync) {
            if (ff_combine_frame(&mp->pc, END_NOT_FOUND, &buf, &buf_size) != -1)
                av_log(avctx, AV_LOG_WARNING, "ff_combine_frame failed\n");
            return buf_size;
        }

        if ((ret = ff_combine_frame(&mp->pc, i - 7, &buf, &buf_size)) < 0) {
            av_log(avctx, AV_LOG_WARNING, "ff_combine_frame failed\n");
            return ret;
        }

        return i - 7;
    }

    if (mp->bytes_left == 0) {
        // Find length of this packet

        /* Copy overread bytes from last frame into buffer. */
        for(; mp->pc.overread>0; mp->pc.overread--) {
            mp->pc.buffer[mp->pc.index++]= mp->pc.buffer[mp->pc.overread_index++];
        }

        if (mp->pc.index + buf_size < 2) {
            if (ff_combine_frame(&mp->pc, END_NOT_FOUND, &buf, &buf_size) != -1)
                av_log(avctx, AV_LOG_WARNING, "ff_combine_frame failed\n");
            return buf_size;
        }

        mp->bytes_left = ((mp->pc.index > 0 ? mp->pc.buffer[0] : buf[0]) << 8)
                       |  (mp->pc.index > 1 ? mp->pc.buffer[1] : buf[1-mp->pc.index]);
        mp->bytes_left = (mp->bytes_left & 0xfff) * 2;
        if (mp->bytes_left <= 0) { // prevent infinite loop
            goto lost_sync;
        }
        mp->bytes_left -= mp->pc.index;
    }

    next = (mp->bytes_left > buf_size) ? END_NOT_FOUND : mp->bytes_left;

    if (ff_combine_frame(&mp->pc, next, &buf, &buf_size) < 0) {
        mp->bytes_left -= buf_size;
        return buf_size;
    }

    mp->bytes_left = 0;

    sync_present = (AV_RB32(buf + 4) & 0xfffffffe) == 0xf8726fba;

    if (!sync_present) {
        /* The first nibble of a frame is a parity check of the 4-byte
         * access unit header and all the 2- or 4-byte substream headers. */
        // Only check when this isn't a sync frame - syncs have a checksum.

        parity_bits = 0;
        for (i = -1; i < mp->num_substreams; i++) {
            parity_bits ^= buf[p++];
            parity_bits ^= buf[p++];

            if (i < 0 || buf[p-2] & 0x80) {
                parity_bits ^= buf[p++];
                parity_bits ^= buf[p++];
            }
        }

        if ((((parity_bits >> 4) ^ parity_bits) & 0xF) != 0xF) {
            av_log(avctx, AV_LOG_INFO, "mlpparse: Parity check failed.\n");
            goto lost_sync;
        }
    } else {
        GetBitContext gb;
        MLPHeaderInfo mh;

        init_get_bits(&gb, buf + 4, (buf_size - 4) << 3);
        if (ff_mlp_read_major_sync(avctx, &mh, &gb) < 0)
            goto lost_sync;

        avctx->bits_per_raw_sample = mh.group1_bits;
        if (avctx->bits_per_raw_sample > 16)
            avctx->sample_fmt = AV_SAMPLE_FMT_S32;
        else
            avctx->sample_fmt = AV_SAMPLE_FMT_S16;
        avctx->sample_rate = mh.group1_samplerate;
        s->duration = mh.access_unit_size;

        if(!avctx->channels || !avctx->channel_layout) {
        if (mh.stream_type == 0xbb) {
            /* MLP stream */
<<<<<<< HEAD
#if FF_API_REQUEST_CHANNELS
FF_DISABLE_DEPRECATION_WARNINGS
            if (avctx->request_channels > 0 && avctx->request_channels <= 2 &&
                mh.num_substreams > 1) {
                avctx->channels       = 2;
                avctx->channel_layout = AV_CH_LAYOUT_STEREO;
FF_ENABLE_DEPRECATION_WARNINGS
            } else
#endif
=======
>>>>>>> dc70c194
            if (avctx->request_channel_layout &&
                (avctx->request_channel_layout & AV_CH_LAYOUT_STEREO) ==
                avctx->request_channel_layout &&
                mh.num_substreams > 1) {
                avctx->channels       = 2;
                avctx->channel_layout = AV_CH_LAYOUT_STEREO;
            } else {
                avctx->channels       = mh.channels_mlp;
                avctx->channel_layout = mh.channel_layout_mlp;
            }
        } else { /* mh.stream_type == 0xba */
            /* TrueHD stream */
<<<<<<< HEAD
#if FF_API_REQUEST_CHANNELS
FF_DISABLE_DEPRECATION_WARNINGS
            if (avctx->request_channels > 0 && avctx->request_channels <= 2 &&
                mh.num_substreams > 1) {
                avctx->channels       = 2;
                avctx->channel_layout = AV_CH_LAYOUT_STEREO;
            } else if (avctx->request_channels > 0 &&
                       avctx->request_channels <= mh.channels_thd_stream1) {
                avctx->channels       = mh.channels_thd_stream1;
                avctx->channel_layout = mh.channel_layout_thd_stream1;
FF_ENABLE_DEPRECATION_WARNINGS
            } else
#endif
=======
>>>>>>> dc70c194
                if (avctx->request_channel_layout &&
                    (avctx->request_channel_layout & AV_CH_LAYOUT_STEREO) ==
                    avctx->request_channel_layout &&
                    mh.num_substreams > 1) {
                avctx->channels       = 2;
                avctx->channel_layout = AV_CH_LAYOUT_STEREO;
            } else if (!mh.channels_thd_stream2 ||
                       (avctx->request_channel_layout &&
                        (avctx->request_channel_layout & mh.channel_layout_thd_stream1) ==
                        avctx->request_channel_layout)) {
                avctx->channels       = mh.channels_thd_stream1;
                avctx->channel_layout = mh.channel_layout_thd_stream1;
            } else {
                avctx->channels       = mh.channels_thd_stream2;
                avctx->channel_layout = mh.channel_layout_thd_stream2;
            }
        }
        }

        if (!mh.is_vbr) /* Stream is CBR */
            avctx->bit_rate = mh.peak_bitrate;

        mp->num_substreams = mh.num_substreams;
    }

    *poutbuf = buf;
    *poutbuf_size = buf_size;

    return next;

lost_sync:
    mp->in_sync = 0;
    return 1;
}

AVCodecParser ff_mlp_parser = {
    .codec_ids      = { AV_CODEC_ID_MLP, AV_CODEC_ID_TRUEHD },
    .priv_data_size = sizeof(MLPParseContext),
    .parser_init    = mlp_init,
    .parser_parse   = mlp_parse,
    .parser_close   = ff_parse_close,
};<|MERGE_RESOLUTION|>--- conflicted
+++ resolved
@@ -357,18 +357,6 @@
         if(!avctx->channels || !avctx->channel_layout) {
         if (mh.stream_type == 0xbb) {
             /* MLP stream */
-<<<<<<< HEAD
-#if FF_API_REQUEST_CHANNELS
-FF_DISABLE_DEPRECATION_WARNINGS
-            if (avctx->request_channels > 0 && avctx->request_channels <= 2 &&
-                mh.num_substreams > 1) {
-                avctx->channels       = 2;
-                avctx->channel_layout = AV_CH_LAYOUT_STEREO;
-FF_ENABLE_DEPRECATION_WARNINGS
-            } else
-#endif
-=======
->>>>>>> dc70c194
             if (avctx->request_channel_layout &&
                 (avctx->request_channel_layout & AV_CH_LAYOUT_STEREO) ==
                 avctx->request_channel_layout &&
@@ -381,23 +369,7 @@
             }
         } else { /* mh.stream_type == 0xba */
             /* TrueHD stream */
-<<<<<<< HEAD
-#if FF_API_REQUEST_CHANNELS
-FF_DISABLE_DEPRECATION_WARNINGS
-            if (avctx->request_channels > 0 && avctx->request_channels <= 2 &&
-                mh.num_substreams > 1) {
-                avctx->channels       = 2;
-                avctx->channel_layout = AV_CH_LAYOUT_STEREO;
-            } else if (avctx->request_channels > 0 &&
-                       avctx->request_channels <= mh.channels_thd_stream1) {
-                avctx->channels       = mh.channels_thd_stream1;
-                avctx->channel_layout = mh.channel_layout_thd_stream1;
-FF_ENABLE_DEPRECATION_WARNINGS
-            } else
-#endif
-=======
->>>>>>> dc70c194
-                if (avctx->request_channel_layout &&
+            if (avctx->request_channel_layout &&
                     (avctx->request_channel_layout & AV_CH_LAYOUT_STEREO) ==
                     avctx->request_channel_layout &&
                     mh.num_substreams > 1) {
