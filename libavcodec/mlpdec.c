/*
 * MLP decoder
 * Copyright (c) 2007-2008 Ian Caulfield
 *
 * This file is part of FFmpeg.
 *
 * FFmpeg is free software; you can redistribute it and/or
 * modify it under the terms of the GNU Lesser General Public
 * License as published by the Free Software Foundation; either
 * version 2.1 of the License, or (at your option) any later version.
 *
 * FFmpeg is distributed in the hope that it will be useful,
 * but WITHOUT ANY WARRANTY; without even the implied warranty of
 * MERCHANTABILITY or FITNESS FOR A PARTICULAR PURPOSE.  See the GNU
 * Lesser General Public License for more details.
 *
 * You should have received a copy of the GNU Lesser General Public
 * License along with FFmpeg; if not, write to the Free Software
 * Foundation, Inc., 51 Franklin Street, Fifth Floor, Boston, MA 02110-1301 USA
 */

/**
 * @file
 * MLP decoder
 */

#include <stdint.h>

#include "avcodec.h"
#include "libavutil/intreadwrite.h"
#include "libavutil/channel_layout.h"
#include "get_bits.h"
#include "internal.h"
#include "libavutil/crc.h"
#include "parser.h"
#include "mlp_parser.h"
#include "mlpdsp.h"
#include "mlp.h"

/** number of bits used for VLC lookup - longest Huffman code is 9 */
#define VLC_BITS            9

typedef struct SubStream {
    /// Set if a valid restart header has been read. Otherwise the substream cannot be decoded.
    uint8_t     restart_seen;

    //@{
    /** restart header data */
    /// The type of noise to be used in the rematrix stage.
    uint16_t    noise_type;

    /// The index of the first channel coded in this substream.
    uint8_t     min_channel;
    /// The index of the last channel coded in this substream.
    uint8_t     max_channel;
    /// The number of channels input into the rematrix stage.
    uint8_t     max_matrix_channel;
    /// For each channel output by the matrix, the output channel to map it to
    uint8_t     ch_assign[MAX_CHANNELS];
    /// The channel layout for this substream
    uint64_t    ch_layout;

    /// Channel coding parameters for channels in the substream
    ChannelParams channel_params[MAX_CHANNELS];

    /// The left shift applied to random noise in 0x31ea substreams.
    uint8_t     noise_shift;
    /// The current seed value for the pseudorandom noise generator(s).
    uint32_t    noisegen_seed;

    /// Set if the substream contains extra info to check the size of VLC blocks.
    uint8_t     data_check_present;

    /// Bitmask of which parameter sets are conveyed in a decoding parameter block.
    uint8_t     param_presence_flags;
#define PARAM_BLOCKSIZE     (1 << 7)
#define PARAM_MATRIX        (1 << 6)
#define PARAM_OUTSHIFT      (1 << 5)
#define PARAM_QUANTSTEP     (1 << 4)
#define PARAM_FIR           (1 << 3)
#define PARAM_IIR           (1 << 2)
#define PARAM_HUFFOFFSET    (1 << 1)
#define PARAM_PRESENCE      (1 << 0)
    //@}

    //@{
    /** matrix data */

    /// Number of matrices to be applied.
    uint8_t     num_primitive_matrices;

    /// matrix output channel
    uint8_t     matrix_out_ch[MAX_MATRICES];

    /// Whether the LSBs of the matrix output are encoded in the bitstream.
    uint8_t     lsb_bypass[MAX_MATRICES];
    /// Matrix coefficients, stored as 2.14 fixed point.
    int32_t     matrix_coeff[MAX_MATRICES][MAX_CHANNELS];
    /// Left shift to apply to noise values in 0x31eb substreams.
    uint8_t     matrix_noise_shift[MAX_MATRICES];
    //@}

    /// Left shift to apply to Huffman-decoded residuals.
    uint8_t     quant_step_size[MAX_CHANNELS];

    /// number of PCM samples in current audio block
    uint16_t    blocksize;
    /// Number of PCM samples decoded so far in this frame.
    uint16_t    blockpos;

    /// Left shift to apply to decoded PCM values to get final 24-bit output.
    int8_t      output_shift[MAX_CHANNELS];

    /// Running XOR of all output samples.
    int32_t     lossless_check_data;

} SubStream;

typedef struct MLPDecodeContext {
    AVCodecContext *avctx;
    AVFrame     frame;

    /// Current access unit being read has a major sync.
    int         is_major_sync_unit;

    /// Set if a valid major sync block has been read. Otherwise no decoding is possible.
    uint8_t     params_valid;

    /// Number of substreams contained within this stream.
    uint8_t     num_substreams;

    /// Index of the last substream to decode - further substreams are skipped.
    uint8_t     max_decoded_substream;

    /// Stream needs channel reordering to comply with FFmpeg's channel order
    uint8_t     needs_reordering;

    /// number of PCM samples contained in each frame
    int         access_unit_size;
    /// next power of two above the number of samples in each frame
    int         access_unit_size_pow2;

    SubStream   substream[MAX_SUBSTREAMS];

    int         matrix_changed;
    int         filter_changed[MAX_CHANNELS][NUM_FILTERS];

    int8_t      noise_buffer[MAX_BLOCKSIZE_POW2];
    int8_t      bypassed_lsbs[MAX_BLOCKSIZE][MAX_CHANNELS];
    int32_t     sample_buffer[MAX_BLOCKSIZE][MAX_CHANNELS];

    MLPDSPContext dsp;
} MLPDecodeContext;

static const uint64_t thd_channel_order[] = {
    AV_CH_FRONT_LEFT, AV_CH_FRONT_RIGHT,                     // LR
    AV_CH_FRONT_CENTER,                                      // C
    AV_CH_LOW_FREQUENCY,                                     // LFE
    AV_CH_SIDE_LEFT, AV_CH_SIDE_RIGHT,                       // LRs
    AV_CH_TOP_FRONT_LEFT, AV_CH_TOP_FRONT_RIGHT,             // LRvh
    AV_CH_FRONT_LEFT_OF_CENTER, AV_CH_FRONT_RIGHT_OF_CENTER, // LRc
    AV_CH_BACK_LEFT, AV_CH_BACK_RIGHT,                       // LRrs
    AV_CH_BACK_CENTER,                                       // Cs
    AV_CH_TOP_CENTER,                                        // Ts
    AV_CH_SURROUND_DIRECT_LEFT, AV_CH_SURROUND_DIRECT_RIGHT, // LRsd
    AV_CH_WIDE_LEFT, AV_CH_WIDE_RIGHT,                       // LRw
    AV_CH_TOP_FRONT_CENTER,                                  // Cvh
    AV_CH_LOW_FREQUENCY_2,                                   // LFE2
};

static uint64_t thd_channel_layout_extract_channel(uint64_t channel_layout,
                                                   int index)
{
    int i;

    if (av_get_channel_layout_nb_channels(channel_layout) <= index)
        return 0;

    for (i = 0; i < FF_ARRAY_ELEMS(thd_channel_order); i++)
        if (channel_layout & thd_channel_order[i] && !index--)
            return thd_channel_order[i];
    return 0;
}

static VLC huff_vlc[3];

/** Initialize static data, constant between all invocations of the codec. */

static av_cold void init_static(void)
{
    if (!huff_vlc[0].bits) {
        INIT_VLC_STATIC(&huff_vlc[0], VLC_BITS, 18,
                    &ff_mlp_huffman_tables[0][0][1], 2, 1,
                    &ff_mlp_huffman_tables[0][0][0], 2, 1, 512);
        INIT_VLC_STATIC(&huff_vlc[1], VLC_BITS, 16,
                    &ff_mlp_huffman_tables[1][0][1], 2, 1,
                    &ff_mlp_huffman_tables[1][0][0], 2, 1, 512);
        INIT_VLC_STATIC(&huff_vlc[2], VLC_BITS, 15,
                    &ff_mlp_huffman_tables[2][0][1], 2, 1,
                    &ff_mlp_huffman_tables[2][0][0], 2, 1, 512);
    }

    ff_mlp_init_crc();
}

static inline int32_t calculate_sign_huff(MLPDecodeContext *m,
                                          unsigned int substr, unsigned int ch)
{
    SubStream *s = &m->substream[substr];
    ChannelParams *cp = &s->channel_params[ch];
    int lsb_bits = cp->huff_lsbs - s->quant_step_size[ch];
    int sign_shift = lsb_bits + (cp->codebook ? 2 - cp->codebook : -1);
    int32_t sign_huff_offset = cp->huff_offset;

    if (cp->codebook > 0)
        sign_huff_offset -= 7 << lsb_bits;

    if (sign_shift >= 0)
        sign_huff_offset -= 1 << sign_shift;

    return sign_huff_offset;
}

/** Read a sample, consisting of either, both or neither of entropy-coded MSBs
 *  and plain LSBs. */

static inline int read_huff_channels(MLPDecodeContext *m, GetBitContext *gbp,
                                     unsigned int substr, unsigned int pos)
{
    SubStream *s = &m->substream[substr];
    unsigned int mat, channel;

    for (mat = 0; mat < s->num_primitive_matrices; mat++)
        if (s->lsb_bypass[mat])
            m->bypassed_lsbs[pos + s->blockpos][mat] = get_bits1(gbp);

    for (channel = s->min_channel; channel <= s->max_channel; channel++) {
        ChannelParams *cp = &s->channel_params[channel];
        int codebook = cp->codebook;
        int quant_step_size = s->quant_step_size[channel];
        int lsb_bits = cp->huff_lsbs - quant_step_size;
        int result = 0;

        if (codebook > 0)
            result = get_vlc2(gbp, huff_vlc[codebook-1].table,
                            VLC_BITS, (9 + VLC_BITS - 1) / VLC_BITS);

        if (result < 0)
            return AVERROR_INVALIDDATA;

        if (lsb_bits > 0)
            result = (result << lsb_bits) + get_bits(gbp, lsb_bits);

        result  += cp->sign_huff_offset;
        result <<= quant_step_size;

        m->sample_buffer[pos + s->blockpos][channel] = result;
    }

    return 0;
}

static av_cold int mlp_decode_init(AVCodecContext *avctx)
{
    MLPDecodeContext *m = avctx->priv_data;
    int substr;

    init_static();
    m->avctx = avctx;
    for (substr = 0; substr < MAX_SUBSTREAMS; substr++)
        m->substream[substr].lossless_check_data = 0xffffffff;
    ff_mlpdsp_init(&m->dsp);

    avcodec_get_frame_defaults(&m->frame);
    avctx->coded_frame = &m->frame;

    return 0;
}

/** Read a major sync info header - contains high level information about
 *  the stream - sample rate, channel arrangement etc. Most of this
 *  information is not actually necessary for decoding, only for playback.
 */

static int read_major_sync(MLPDecodeContext *m, GetBitContext *gb)
{
    MLPHeaderInfo mh;
    int substr, ret;

    if ((ret = ff_mlp_read_major_sync(m->avctx, &mh, gb)) != 0)
        return ret;

    if (mh.group1_bits == 0) {
        av_log(m->avctx, AV_LOG_ERROR, "invalid/unknown bits per sample\n");
        return AVERROR_INVALIDDATA;
    }
    if (mh.group2_bits > mh.group1_bits) {
        av_log(m->avctx, AV_LOG_ERROR,
               "Channel group 2 cannot have more bits per sample than group 1.\n");
        return AVERROR_INVALIDDATA;
    }

    if (mh.group2_samplerate && mh.group2_samplerate != mh.group1_samplerate) {
        av_log(m->avctx, AV_LOG_ERROR,
               "Channel groups with differing sample rates are not currently supported.\n");
        return AVERROR_INVALIDDATA;
    }

    if (mh.group1_samplerate == 0) {
        av_log(m->avctx, AV_LOG_ERROR, "invalid/unknown sampling rate\n");
        return AVERROR_INVALIDDATA;
    }
    if (mh.group1_samplerate > MAX_SAMPLERATE) {
        av_log(m->avctx, AV_LOG_ERROR,
               "Sampling rate %d is greater than the supported maximum (%d).\n",
               mh.group1_samplerate, MAX_SAMPLERATE);
        return AVERROR_INVALIDDATA;
    }
    if (mh.access_unit_size > MAX_BLOCKSIZE) {
        av_log(m->avctx, AV_LOG_ERROR,
               "Block size %d is greater than the supported maximum (%d).\n",
               mh.access_unit_size, MAX_BLOCKSIZE);
        return AVERROR_INVALIDDATA;
    }
    if (mh.access_unit_size_pow2 > MAX_BLOCKSIZE_POW2) {
        av_log(m->avctx, AV_LOG_ERROR,
               "Block size pow2 %d is greater than the supported maximum (%d).\n",
               mh.access_unit_size_pow2, MAX_BLOCKSIZE_POW2);
        return AVERROR_INVALIDDATA;
    }

    if (mh.num_substreams == 0)
        return AVERROR_INVALIDDATA;
    if (m->avctx->codec_id == AV_CODEC_ID_MLP && mh.num_substreams > 2) {
        av_log(m->avctx, AV_LOG_ERROR, "MLP only supports up to 2 substreams.\n");
        return AVERROR_INVALIDDATA;
    }
    if (mh.num_substreams > MAX_SUBSTREAMS) {
        av_log_ask_for_sample(m->avctx,
               "Number of substreams %d is larger than the maximum supported "
               "by the decoder.\n", mh.num_substreams);
        return AVERROR_PATCHWELCOME;
    }

    m->access_unit_size      = mh.access_unit_size;
    m->access_unit_size_pow2 = mh.access_unit_size_pow2;

    m->num_substreams        = mh.num_substreams;
    m->max_decoded_substream = m->num_substreams - 1;

    m->avctx->sample_rate    = mh.group1_samplerate;
    m->avctx->frame_size     = mh.access_unit_size;

    m->avctx->bits_per_raw_sample = mh.group1_bits;
    if (mh.group1_bits > 16)
        m->avctx->sample_fmt = AV_SAMPLE_FMT_S32;
    else
        m->avctx->sample_fmt = AV_SAMPLE_FMT_S16;

    m->params_valid = 1;
    for (substr = 0; substr < MAX_SUBSTREAMS; substr++)
        m->substream[substr].restart_seen = 0;

#if 0
    if (mh.stream_type == 0xbb) {
        /* MLP stream */
        m->avctx->channel_layout = ff_mlp_layout[mh.channels_mlp];
    } else { /* mh.stream_type == 0xba */
        /* TrueHD stream */
        if (mh.channels_thd_stream2) {
            m->avctx->channel_layout = ff_truehd_layout(mh.channels_thd_stream2);
        } else {
            m->avctx->channel_layout = ff_truehd_layout(mh.channels_thd_stream1);
        }
        if (m->avctx->channels<=2 && m->avctx->channel_layout == AV_CH_LAYOUT_MONO && m->max_decoded_substream == 1) {
            av_log(m->avctx, AV_LOG_DEBUG, "Mono stream with 2 substreams, ignoring 2nd\n");
            m->max_decoded_substream = 0;
            if (m->avctx->channels==2)
                m->avctx->channel_layout = AV_CH_LAYOUT_STEREO;
        }
        if (m->avctx->channels &&
            !m->avctx->request_channels && !m->avctx->request_channel_layout &&
            av_get_channel_layout_nb_channels(m->avctx->channel_layout) != m->avctx->channels) {
            m->avctx->channel_layout = 0;
            av_log_ask_for_sample(m->avctx, "Unknown channel layout.");
        }
    }

#else
    /* Set the layout for each substream. When there's more than one, the first
     * substream is Stereo. Subsequent substreams' layouts are indicated in the
     * major sync. */
    if (m->avctx->codec_id == AV_CODEC_ID_MLP) {
        if ((substr = (mh.num_substreams > 1)))
            m->substream[0].ch_layout = AV_CH_LAYOUT_STEREO;
        m->substream[substr].ch_layout = mh.channel_layout_mlp;
    } else {
        if ((substr = (mh.num_substreams > 1)))
            m->substream[0].ch_layout = AV_CH_LAYOUT_STEREO;
        if (mh.num_substreams > 2)
            if (mh.channel_layout_thd_stream2)
                m->substream[2].ch_layout = mh.channel_layout_thd_stream2;
            else
                m->substream[2].ch_layout = mh.channel_layout_thd_stream1;
        m->substream[substr].ch_layout = mh.channel_layout_thd_stream1;

        if (m->avctx->channels<=2 && m->substream[substr].ch_layout == AV_CH_LAYOUT_MONO && m->max_decoded_substream == 1) {
            av_log(m->avctx, AV_LOG_DEBUG, "Mono stream with 2 substreams, ignoring 2nd\n");
            m->max_decoded_substream = 0;
            if (m->avctx->channels==2)
                m->avctx->channel_layout = AV_CH_LAYOUT_STEREO;
        }
    }

#endif

    m->needs_reordering = mh.channels_mlp >= 18 && mh.channels_mlp <= 20;

    return 0;
}

/** Read a restart header from a block in a substream. This contains parameters
 *  required to decode the audio that do not change very often. Generally
 *  (always) present only in blocks following a major sync. */

static int read_restart_header(MLPDecodeContext *m, GetBitContext *gbp,
                               const uint8_t *buf, unsigned int substr)
{
    SubStream *s = &m->substream[substr];
    unsigned int ch;
    int sync_word, tmp;
    uint8_t checksum;
    uint8_t lossless_check;
    int start_count = get_bits_count(gbp);
    const int max_matrix_channel = m->avctx->codec_id == AV_CODEC_ID_MLP
                                 ? MAX_MATRIX_CHANNEL_MLP
                                 : MAX_MATRIX_CHANNEL_TRUEHD;
    int max_channel, min_channel, matrix_channel;

    sync_word = get_bits(gbp, 13);

    if (sync_word != 0x31ea >> 1) {
        av_log(m->avctx, AV_LOG_ERROR,
               "restart header sync incorrect (got 0x%04x)\n", sync_word);
        return AVERROR_INVALIDDATA;
    }

    s->noise_type = get_bits1(gbp);

    if (m->avctx->codec_id == AV_CODEC_ID_MLP && s->noise_type) {
        av_log(m->avctx, AV_LOG_ERROR, "MLP must have 0x31ea sync word.\n");
        return AVERROR_INVALIDDATA;
    }

    skip_bits(gbp, 16); /* Output timestamp */

    min_channel    = get_bits(gbp, 4);
    max_channel    = get_bits(gbp, 4);
    matrix_channel = get_bits(gbp, 4);

    if (matrix_channel > max_matrix_channel) {
        av_log(m->avctx, AV_LOG_ERROR,
               "Max matrix channel cannot be greater than %d.\n",
               max_matrix_channel);
        return AVERROR_INVALIDDATA;
    }

    if (max_channel != matrix_channel) {
        av_log(m->avctx, AV_LOG_ERROR,
               "Max channel must be equal max matrix channel.\n");
        return AVERROR_INVALIDDATA;
    }

    /* This should happen for TrueHD streams with >6 channels and MLP's noise
     * type. It is not yet known if this is allowed. */
    if (max_channel > MAX_MATRIX_CHANNEL_MLP && !s->noise_type) {
        av_log_ask_for_sample(m->avctx,
               "Number of channels %d is larger than the maximum supported "
               "by the decoder.\n", max_channel + 2);
        return AVERROR_PATCHWELCOME;
    }

    if (min_channel > max_channel) {
        av_log(m->avctx, AV_LOG_ERROR,
               "Substream min channel cannot be greater than max channel.\n");
        return AVERROR_INVALIDDATA;
    }

    s->min_channel = min_channel;
    s->max_channel = max_channel;
    s->max_matrix_channel = matrix_channel;

    if (m->avctx->request_channels > 0
        && s->max_channel + 1 >= m->avctx->request_channels
        && substr < m->max_decoded_substream) {
        av_log(m->avctx, AV_LOG_DEBUG,
               "Extracting %d channel downmix from substream %d. "
               "Further substreams will be skipped.\n",
               s->max_channel + 1, substr);
        m->max_decoded_substream = substr;
    }

    s->noise_shift   = get_bits(gbp,  4);
    s->noisegen_seed = get_bits(gbp, 23);

    skip_bits(gbp, 19);

    s->data_check_present = get_bits1(gbp);
    lossless_check = get_bits(gbp, 8);
    if (substr == m->max_decoded_substream
        && s->lossless_check_data != 0xffffffff) {
        tmp = xor_32_to_8(s->lossless_check_data);
        if (tmp != lossless_check)
            av_log(m->avctx, AV_LOG_WARNING,
                   "Lossless check failed - expected %02x, calculated %02x.\n",
                   lossless_check, tmp);
    }

    skip_bits(gbp, 16);

    memset(s->ch_assign, 0, sizeof(s->ch_assign));

    for (ch = 0; ch <= s->max_matrix_channel; ch++) {
        int ch_assign = get_bits(gbp, 6);
        if (m->avctx->codec_id == AV_CODEC_ID_TRUEHD) {
            uint64_t channel = thd_channel_layout_extract_channel(s->ch_layout,
                                                                  ch_assign);
            ch_assign = av_get_channel_layout_channel_index(s->ch_layout,
                                                            channel);
        }
        if (ch_assign > s->max_matrix_channel) {
            av_log_ask_for_sample(m->avctx,
                   "Assignment of matrix channel %d to invalid output channel %d.\n",
                   ch, ch_assign);
            return AVERROR_PATCHWELCOME;
        }
        s->ch_assign[ch_assign] = ch;
    }

    if (m->avctx->codec_id == AV_CODEC_ID_MLP && m->needs_reordering) {
        if (m->avctx->channel_layout == (AV_CH_LAYOUT_QUAD|AV_CH_LOW_FREQUENCY) ||
            m->avctx->channel_layout == AV_CH_LAYOUT_5POINT0_BACK) {
            int i = s->ch_assign[4];
            s->ch_assign[4] = s->ch_assign[3];
            s->ch_assign[3] = s->ch_assign[2];
            s->ch_assign[2] = i;
        } else if (m->avctx->channel_layout == AV_CH_LAYOUT_5POINT1_BACK) {
            FFSWAP(int, s->ch_assign[2], s->ch_assign[4]);
            FFSWAP(int, s->ch_assign[3], s->ch_assign[5]);
        }
    }

    checksum = ff_mlp_restart_checksum(buf, get_bits_count(gbp) - start_count);

    if (checksum != get_bits(gbp, 8))
        av_log(m->avctx, AV_LOG_ERROR, "restart header checksum error\n");

    /* Set default decoding parameters. */
    s->param_presence_flags   = 0xff;
    s->num_primitive_matrices = 0;
    s->blocksize              = 8;
    s->lossless_check_data    = 0;

    memset(s->output_shift   , 0, sizeof(s->output_shift   ));
    memset(s->quant_step_size, 0, sizeof(s->quant_step_size));

    for (ch = s->min_channel; ch <= s->max_channel; ch++) {
        ChannelParams *cp = &s->channel_params[ch];
        cp->filter_params[FIR].order = 0;
        cp->filter_params[IIR].order = 0;
        cp->filter_params[FIR].shift = 0;
        cp->filter_params[IIR].shift = 0;

        /* Default audio coding is 24-bit raw PCM. */
        cp->huff_offset      = 0;
        cp->sign_huff_offset = (-1) << 23;
        cp->codebook         = 0;
        cp->huff_lsbs        = 24;
    }

<<<<<<< HEAD
    if (substr == m->max_decoded_substream &&
        m->avctx->channels != s->max_matrix_channel + 1) {
        m->avctx->channels = s->max_matrix_channel + 1;
        m->avctx->channel_layout = 0;
=======
    if (substr == m->max_decoded_substream) {
        m->avctx->channels       = s->max_matrix_channel + 1;
        m->avctx->channel_layout = s->ch_layout;
>>>>>>> 1fd2deed
    }

    return 0;
}

/** Read parameters for one of the prediction filters. */

static int read_filter_params(MLPDecodeContext *m, GetBitContext *gbp,
                              unsigned int substr, unsigned int channel,
                              unsigned int filter)
{
    SubStream *s = &m->substream[substr];
    FilterParams *fp = &s->channel_params[channel].filter_params[filter];
    const int max_order = filter ? MAX_IIR_ORDER : MAX_FIR_ORDER;
    const char fchar = filter ? 'I' : 'F';
    int i, order;

    // Filter is 0 for FIR, 1 for IIR.
    av_assert0(filter < 2);

    if (m->filter_changed[channel][filter]++ > 1) {
        av_log(m->avctx, AV_LOG_ERROR, "Filters may change only once per access unit.\n");
        return AVERROR_INVALIDDATA;
    }

    order = get_bits(gbp, 4);
    if (order > max_order) {
        av_log(m->avctx, AV_LOG_ERROR,
               "%cIR filter order %d is greater than maximum %d.\n",
               fchar, order, max_order);
        return AVERROR_INVALIDDATA;
    }
    fp->order = order;

    if (order > 0) {
        int32_t *fcoeff = s->channel_params[channel].coeff[filter];
        int coeff_bits, coeff_shift;

        fp->shift = get_bits(gbp, 4);

        coeff_bits  = get_bits(gbp, 5);
        coeff_shift = get_bits(gbp, 3);
        if (coeff_bits < 1 || coeff_bits > 16) {
            av_log(m->avctx, AV_LOG_ERROR,
                   "%cIR filter coeff_bits must be between 1 and 16.\n",
                   fchar);
            return AVERROR_INVALIDDATA;
        }
        if (coeff_bits + coeff_shift > 16) {
            av_log(m->avctx, AV_LOG_ERROR,
                   "Sum of coeff_bits and coeff_shift for %cIR filter must be 16 or less.\n",
                   fchar);
            return AVERROR_INVALIDDATA;
        }

        for (i = 0; i < order; i++)
            fcoeff[i] = get_sbits(gbp, coeff_bits) << coeff_shift;

        if (get_bits1(gbp)) {
            int state_bits, state_shift;

            if (filter == FIR) {
                av_log(m->avctx, AV_LOG_ERROR,
                       "FIR filter has state data specified.\n");
                return AVERROR_INVALIDDATA;
            }

            state_bits  = get_bits(gbp, 4);
            state_shift = get_bits(gbp, 4);

            /* TODO: Check validity of state data. */

            for (i = 0; i < order; i++)
                fp->state[i] = get_sbits(gbp, state_bits) << state_shift;
        }
    }

    return 0;
}

/** Read parameters for primitive matrices. */

static int read_matrix_params(MLPDecodeContext *m, unsigned int substr, GetBitContext *gbp)
{
    SubStream *s = &m->substream[substr];
    unsigned int mat, ch;
    const int max_primitive_matrices = m->avctx->codec_id == AV_CODEC_ID_MLP
                                     ? MAX_MATRICES_MLP
                                     : MAX_MATRICES_TRUEHD;

    if (m->matrix_changed++ > 1) {
        av_log(m->avctx, AV_LOG_ERROR, "Matrices may change only once per access unit.\n");
        return AVERROR_INVALIDDATA;
    }

    s->num_primitive_matrices = get_bits(gbp, 4);

    if (s->num_primitive_matrices > max_primitive_matrices) {
        av_log(m->avctx, AV_LOG_ERROR,
               "Number of primitive matrices cannot be greater than %d.\n",
               max_primitive_matrices);
        return AVERROR_INVALIDDATA;
    }

    for (mat = 0; mat < s->num_primitive_matrices; mat++) {
        int frac_bits, max_chan;
        s->matrix_out_ch[mat] = get_bits(gbp, 4);
        frac_bits             = get_bits(gbp, 4);
        s->lsb_bypass   [mat] = get_bits1(gbp);

        if (s->matrix_out_ch[mat] > s->max_matrix_channel) {
            av_log(m->avctx, AV_LOG_ERROR,
                    "Invalid channel %d specified as output from matrix.\n",
                    s->matrix_out_ch[mat]);
            return AVERROR_INVALIDDATA;
        }
        if (frac_bits > 14) {
            av_log(m->avctx, AV_LOG_ERROR,
                    "Too many fractional bits specified.\n");
            return AVERROR_INVALIDDATA;
        }

        max_chan = s->max_matrix_channel;
        if (!s->noise_type)
            max_chan+=2;

        for (ch = 0; ch <= max_chan; ch++) {
            int coeff_val = 0;
            if (get_bits1(gbp))
                coeff_val = get_sbits(gbp, frac_bits + 2);

            s->matrix_coeff[mat][ch] = coeff_val << (14 - frac_bits);
        }

        if (s->noise_type)
            s->matrix_noise_shift[mat] = get_bits(gbp, 4);
        else
            s->matrix_noise_shift[mat] = 0;
    }

    return 0;
}

/** Read channel parameters. */

static int read_channel_params(MLPDecodeContext *m, unsigned int substr,
                               GetBitContext *gbp, unsigned int ch)
{
    SubStream *s = &m->substream[substr];
    ChannelParams *cp = &s->channel_params[ch];
    FilterParams *fir = &cp->filter_params[FIR];
    FilterParams *iir = &cp->filter_params[IIR];
    int ret;

    if (s->param_presence_flags & PARAM_FIR)
        if (get_bits1(gbp))
            if ((ret = read_filter_params(m, gbp, substr, ch, FIR)) < 0)
                return ret;

    if (s->param_presence_flags & PARAM_IIR)
        if (get_bits1(gbp))
            if ((ret = read_filter_params(m, gbp, substr, ch, IIR)) < 0)
                return ret;

    if (fir->order + iir->order > 8) {
        av_log(m->avctx, AV_LOG_ERROR, "Total filter orders too high.\n");
        return AVERROR_INVALIDDATA;
    }

    if (fir->order && iir->order &&
        fir->shift != iir->shift) {
        av_log(m->avctx, AV_LOG_ERROR,
                "FIR and IIR filters must use the same precision.\n");
        return AVERROR_INVALIDDATA;
    }
    /* The FIR and IIR filters must have the same precision.
     * To simplify the filtering code, only the precision of the
     * FIR filter is considered. If only the IIR filter is employed,
     * the FIR filter precision is set to that of the IIR filter, so
     * that the filtering code can use it. */
    if (!fir->order && iir->order)
        fir->shift = iir->shift;

    if (s->param_presence_flags & PARAM_HUFFOFFSET)
        if (get_bits1(gbp))
            cp->huff_offset = get_sbits(gbp, 15);

    cp->codebook  = get_bits(gbp, 2);
    cp->huff_lsbs = get_bits(gbp, 5);

    if (cp->huff_lsbs > 24) {
        av_log(m->avctx, AV_LOG_ERROR, "Invalid huff_lsbs.\n");
        cp->huff_lsbs = 0;
        return AVERROR_INVALIDDATA;
    }

    cp->sign_huff_offset = calculate_sign_huff(m, substr, ch);

    return 0;
}

/** Read decoding parameters that change more often than those in the restart
 *  header. */

static int read_decoding_params(MLPDecodeContext *m, GetBitContext *gbp,
                                unsigned int substr)
{
    SubStream *s = &m->substream[substr];
    unsigned int ch;
    int ret;

    if (s->param_presence_flags & PARAM_PRESENCE)
        if (get_bits1(gbp))
            s->param_presence_flags = get_bits(gbp, 8);

    if (s->param_presence_flags & PARAM_BLOCKSIZE)
        if (get_bits1(gbp)) {
            s->blocksize = get_bits(gbp, 9);
            if (s->blocksize < 8 || s->blocksize > m->access_unit_size) {
                av_log(m->avctx, AV_LOG_ERROR, "Invalid blocksize.\n");
                s->blocksize = 0;
                return AVERROR_INVALIDDATA;
            }
        }

    if (s->param_presence_flags & PARAM_MATRIX)
        if (get_bits1(gbp))
            if ((ret = read_matrix_params(m, substr, gbp)) < 0)
                return ret;

    if (s->param_presence_flags & PARAM_OUTSHIFT)
        if (get_bits1(gbp))
            for (ch = 0; ch <= s->max_matrix_channel; ch++)
                s->output_shift[ch] = get_sbits(gbp, 4);

    if (s->param_presence_flags & PARAM_QUANTSTEP)
        if (get_bits1(gbp))
            for (ch = 0; ch <= s->max_channel; ch++) {
                ChannelParams *cp = &s->channel_params[ch];

                s->quant_step_size[ch] = get_bits(gbp, 4);

                cp->sign_huff_offset = calculate_sign_huff(m, substr, ch);
            }

    for (ch = s->min_channel; ch <= s->max_channel; ch++)
        if (get_bits1(gbp))
            if ((ret = read_channel_params(m, substr, gbp, ch)) < 0)
                return ret;

    return 0;
}

#define MSB_MASK(bits)  (-1u << bits)

/** Generate PCM samples using the prediction filters and residual values
 *  read from the data stream, and update the filter state. */

static void filter_channel(MLPDecodeContext *m, unsigned int substr,
                           unsigned int channel)
{
    SubStream *s = &m->substream[substr];
    const int32_t *fircoeff = s->channel_params[channel].coeff[FIR];
    int32_t state_buffer[NUM_FILTERS][MAX_BLOCKSIZE + MAX_FIR_ORDER];
    int32_t *firbuf = state_buffer[FIR] + MAX_BLOCKSIZE;
    int32_t *iirbuf = state_buffer[IIR] + MAX_BLOCKSIZE;
    FilterParams *fir = &s->channel_params[channel].filter_params[FIR];
    FilterParams *iir = &s->channel_params[channel].filter_params[IIR];
    unsigned int filter_shift = fir->shift;
    int32_t mask = MSB_MASK(s->quant_step_size[channel]);

    memcpy(firbuf, fir->state, MAX_FIR_ORDER * sizeof(int32_t));
    memcpy(iirbuf, iir->state, MAX_IIR_ORDER * sizeof(int32_t));

    m->dsp.mlp_filter_channel(firbuf, fircoeff,
                              fir->order, iir->order,
                              filter_shift, mask, s->blocksize,
                              &m->sample_buffer[s->blockpos][channel]);

    memcpy(fir->state, firbuf - s->blocksize, MAX_FIR_ORDER * sizeof(int32_t));
    memcpy(iir->state, iirbuf - s->blocksize, MAX_IIR_ORDER * sizeof(int32_t));
}

/** Read a block of PCM residual data (or actual if no filtering active). */

static int read_block_data(MLPDecodeContext *m, GetBitContext *gbp,
                           unsigned int substr)
{
    SubStream *s = &m->substream[substr];
    unsigned int i, ch, expected_stream_pos = 0;
    int ret;

    if (s->data_check_present) {
        expected_stream_pos  = get_bits_count(gbp);
        expected_stream_pos += get_bits(gbp, 16);
        av_log_ask_for_sample(m->avctx, "This file contains some features "
                              "we have not tested yet.\n");
    }

    if (s->blockpos + s->blocksize > m->access_unit_size) {
        av_log(m->avctx, AV_LOG_ERROR, "too many audio samples in frame\n");
        return AVERROR_INVALIDDATA;
    }

    memset(&m->bypassed_lsbs[s->blockpos][0], 0,
           s->blocksize * sizeof(m->bypassed_lsbs[0]));

    for (i = 0; i < s->blocksize; i++)
        if ((ret = read_huff_channels(m, gbp, substr, i)) < 0)
            return ret;

    for (ch = s->min_channel; ch <= s->max_channel; ch++)
        filter_channel(m, substr, ch);

    s->blockpos += s->blocksize;

    if (s->data_check_present) {
        if (get_bits_count(gbp) != expected_stream_pos)
            av_log(m->avctx, AV_LOG_ERROR, "block data length mismatch\n");
        skip_bits(gbp, 8);
    }

    return 0;
}

/** Data table used for TrueHD noise generation function. */

static const int8_t noise_table[256] = {
     30,  51,  22,  54,   3,   7,  -4,  38,  14,  55,  46,  81,  22,  58,  -3,   2,
     52,  31,  -7,  51,  15,  44,  74,  30,  85, -17,  10,  33,  18,  80,  28,  62,
     10,  32,  23,  69,  72,  26,  35,  17,  73,  60,   8,  56,   2,   6,  -2,  -5,
     51,   4,  11,  50,  66,  76,  21,  44,  33,  47,   1,  26,  64,  48,  57,  40,
     38,  16, -10, -28,  92,  22, -18,  29, -10,   5, -13,  49,  19,  24,  70,  34,
     61,  48,  30,  14,  -6,  25,  58,  33,  42,  60,  67,  17,  54,  17,  22,  30,
     67,  44,  -9,  50, -11,  43,  40,  32,  59,  82,  13,  49, -14,  55,  60,  36,
     48,  49,  31,  47,  15,  12,   4,  65,   1,  23,  29,  39,  45,  -2,  84,  69,
      0,  72,  37,  57,  27,  41, -15, -16,  35,  31,  14,  61,  24,   0,  27,  24,
     16,  41,  55,  34,  53,   9,  56,  12,  25,  29,  53,   5,  20, -20,  -8,  20,
     13,  28,  -3,  78,  38,  16,  11,  62,  46,  29,  21,  24,  46,  65,  43, -23,
     89,  18,  74,  21,  38, -12,  19,  12, -19,   8,  15,  33,   4,  57,   9,  -8,
     36,  35,  26,  28,   7,  83,  63,  79,  75,  11,   3,  87,  37,  47,  34,  40,
     39,  19,  20,  42,  27,  34,  39,  77,  13,  42,  59,  64,  45,  -1,  32,  37,
     45,  -5,  53,  -6,   7,  36,  50,  23,   6,  32,   9, -21,  18,  71,  27,  52,
    -25,  31,  35,  42,  -1,  68,  63,  52,  26,  43,  66,  37,  41,  25,  40,  70,
};

/** Noise generation functions.
 *  I'm not sure what these are for - they seem to be some kind of pseudorandom
 *  sequence generators, used to generate noise data which is used when the
 *  channels are rematrixed. I'm not sure if they provide a practical benefit
 *  to compression, or just obfuscate the decoder. Are they for some kind of
 *  dithering? */

/** Generate two channels of noise, used in the matrix when
 *  restart sync word == 0x31ea. */

static void generate_2_noise_channels(MLPDecodeContext *m, unsigned int substr)
{
    SubStream *s = &m->substream[substr];
    unsigned int i;
    uint32_t seed = s->noisegen_seed;
    unsigned int maxchan = s->max_matrix_channel;

    for (i = 0; i < s->blockpos; i++) {
        uint16_t seed_shr7 = seed >> 7;
        m->sample_buffer[i][maxchan+1] = ((int8_t)(seed >> 15)) << s->noise_shift;
        m->sample_buffer[i][maxchan+2] = ((int8_t) seed_shr7)   << s->noise_shift;

        seed = (seed << 16) ^ seed_shr7 ^ (seed_shr7 << 5);
    }

    s->noisegen_seed = seed;
}

/** Generate a block of noise, used when restart sync word == 0x31eb. */

static void fill_noise_buffer(MLPDecodeContext *m, unsigned int substr)
{
    SubStream *s = &m->substream[substr];
    unsigned int i;
    uint32_t seed = s->noisegen_seed;

    for (i = 0; i < m->access_unit_size_pow2; i++) {
        uint8_t seed_shr15 = seed >> 15;
        m->noise_buffer[i] = noise_table[seed_shr15];
        seed = (seed << 8) ^ seed_shr15 ^ (seed_shr15 << 5);
    }

    s->noisegen_seed = seed;
}


/** Apply the channel matrices in turn to reconstruct the original audio
 *  samples. */

static void rematrix_channels(MLPDecodeContext *m, unsigned int substr)
{
    SubStream *s = &m->substream[substr];
    unsigned int mat, src_ch, i;
    unsigned int maxchan;

    maxchan = s->max_matrix_channel;
    if (!s->noise_type) {
        generate_2_noise_channels(m, substr);
        maxchan += 2;
    } else {
        fill_noise_buffer(m, substr);
    }

    for (mat = 0; mat < s->num_primitive_matrices; mat++) {
        int matrix_noise_shift = s->matrix_noise_shift[mat];
        unsigned int dest_ch = s->matrix_out_ch[mat];
        int32_t mask = MSB_MASK(s->quant_step_size[dest_ch]);
        int32_t *coeffs = s->matrix_coeff[mat];
        int index  = s->num_primitive_matrices - mat;
        int index2 = 2 * index + 1;

        /* TODO: DSPContext? */

        for (i = 0; i < s->blockpos; i++) {
            int32_t bypassed_lsb = m->bypassed_lsbs[i][mat];
            int32_t *samples = m->sample_buffer[i];
            int64_t accum = 0;

            for (src_ch = 0; src_ch <= maxchan; src_ch++)
                accum += (int64_t) samples[src_ch] * coeffs[src_ch];

            if (matrix_noise_shift) {
                index &= m->access_unit_size_pow2 - 1;
                accum += m->noise_buffer[index] << (matrix_noise_shift + 7);
                index += index2;
            }

            samples[dest_ch] = ((accum >> 14) & mask) + bypassed_lsb;
        }
    }
}

/** Write the audio data into the output buffer. */

static int output_data(MLPDecodeContext *m, unsigned int substr,
                       void *data, int *got_frame_ptr)
{
    AVCodecContext *avctx = m->avctx;
    SubStream *s = &m->substream[substr];
    unsigned int i, out_ch = 0;
    int32_t *data_32;
    int16_t *data_16;
    int ret;
    int is32 = (m->avctx->sample_fmt == AV_SAMPLE_FMT_S32);

    if (m->avctx->channels != s->max_matrix_channel + 1) {
        av_log(m->avctx, AV_LOG_ERROR, "channel count mismatch\n");
        return AVERROR_INVALIDDATA;
    }

    /* get output buffer */
    m->frame.nb_samples = s->blockpos;
    if ((ret = ff_get_buffer(avctx, &m->frame)) < 0) {
        av_log(avctx, AV_LOG_ERROR, "get_buffer() failed\n");
        return ret;
    }
    data_32 = (int32_t *)m->frame.data[0];
    data_16 = (int16_t *)m->frame.data[0];

    for (i = 0; i < s->blockpos; i++) {
        for (out_ch = 0; out_ch <= s->max_matrix_channel; out_ch++) {
            int mat_ch = s->ch_assign[out_ch];
            int32_t sample = m->sample_buffer[i][mat_ch]
                          << s->output_shift[mat_ch];
            s->lossless_check_data ^= (sample & 0xffffff) << mat_ch;
            if (is32) *data_32++ = sample << 8;
            else      *data_16++ = sample >> 8;
        }
    }

    *got_frame_ptr   = 1;
    *(AVFrame *)data = m->frame;

    return 0;
}

/** Read an access unit from the stream.
 *  @return negative on error, 0 if not enough data is present in the input stream,
 *  otherwise the number of bytes consumed. */

static int read_access_unit(AVCodecContext *avctx, void* data,
                            int *got_frame_ptr, AVPacket *avpkt)
{
    const uint8_t *buf = avpkt->data;
    int buf_size = avpkt->size;
    MLPDecodeContext *m = avctx->priv_data;
    GetBitContext gb;
    unsigned int length, substr;
    unsigned int substream_start;
    unsigned int header_size = 4;
    unsigned int substr_header_size = 0;
    uint8_t substream_parity_present[MAX_SUBSTREAMS];
    uint16_t substream_data_len[MAX_SUBSTREAMS];
    uint8_t parity_bits;
    int ret;

    if (buf_size < 4)
        return 0;

    length = (AV_RB16(buf) & 0xfff) * 2;

    if (length < 4 || length > buf_size)
        return AVERROR_INVALIDDATA;

    init_get_bits(&gb, (buf + 4), (length - 4) * 8);

    m->is_major_sync_unit = 0;
    if (show_bits_long(&gb, 31) == (0xf8726fba >> 1)) {
        if (read_major_sync(m, &gb) < 0)
            goto error;
        m->is_major_sync_unit = 1;
        header_size += 28;
    }

    if (!m->params_valid) {
        av_log(m->avctx, AV_LOG_WARNING,
               "Stream parameters not seen; skipping frame.\n");
        *got_frame_ptr = 0;
        return length;
    }

    substream_start = 0;

    for (substr = 0; substr < m->num_substreams; substr++) {
        int extraword_present, checkdata_present, end, nonrestart_substr;

        extraword_present = get_bits1(&gb);
        nonrestart_substr = get_bits1(&gb);
        checkdata_present = get_bits1(&gb);
        skip_bits1(&gb);

        end = get_bits(&gb, 12) * 2;

        substr_header_size += 2;

        if (extraword_present) {
            if (m->avctx->codec_id == AV_CODEC_ID_MLP) {
                av_log(m->avctx, AV_LOG_ERROR, "There must be no extraword for MLP.\n");
                goto error;
            }
            skip_bits(&gb, 16);
            substr_header_size += 2;
        }

        if (!(nonrestart_substr ^ m->is_major_sync_unit)) {
            av_log(m->avctx, AV_LOG_ERROR, "Invalid nonrestart_substr.\n");
            goto error;
        }

        if (end + header_size + substr_header_size > length) {
            av_log(m->avctx, AV_LOG_ERROR,
                   "Indicated length of substream %d data goes off end of "
                   "packet.\n", substr);
            end = length - header_size - substr_header_size;
        }

        if (end < substream_start) {
            av_log(avctx, AV_LOG_ERROR,
                   "Indicated end offset of substream %d data "
                   "is smaller than calculated start offset.\n",
                   substr);
            goto error;
        }

        if (substr > m->max_decoded_substream)
            continue;

        substream_parity_present[substr] = checkdata_present;
        substream_data_len[substr] = end - substream_start;
        substream_start = end;
    }

    parity_bits  = ff_mlp_calculate_parity(buf, 4);
    parity_bits ^= ff_mlp_calculate_parity(buf + header_size, substr_header_size);

    if ((((parity_bits >> 4) ^ parity_bits) & 0xF) != 0xF) {
        av_log(avctx, AV_LOG_ERROR, "Parity check failed.\n");
        goto error;
    }

    buf += header_size + substr_header_size;

    for (substr = 0; substr <= m->max_decoded_substream; substr++) {
        SubStream *s = &m->substream[substr];
        init_get_bits(&gb, buf, substream_data_len[substr] * 8);

        m->matrix_changed = 0;
        memset(m->filter_changed, 0, sizeof(m->filter_changed));

        s->blockpos = 0;
        do {
            if (get_bits1(&gb)) {
                if (get_bits1(&gb)) {
                    /* A restart header should be present. */
                    if (read_restart_header(m, &gb, buf, substr) < 0)
                        goto next_substr;
                    s->restart_seen = 1;
                }

                if (!s->restart_seen)
                    goto next_substr;
                if (read_decoding_params(m, &gb, substr) < 0)
                    goto next_substr;
            }

            if (!s->restart_seen)
                goto next_substr;

            if ((ret = read_block_data(m, &gb, substr)) < 0)
                return ret;

            if (get_bits_count(&gb) >= substream_data_len[substr] * 8)
                goto substream_length_mismatch;

        } while (!get_bits1(&gb));

        skip_bits(&gb, (-get_bits_count(&gb)) & 15);

        if (substream_data_len[substr] * 8 - get_bits_count(&gb) >= 32) {
            int shorten_by;

            if (get_bits(&gb, 16) != 0xD234)
                return AVERROR_INVALIDDATA;

            shorten_by = get_bits(&gb, 16);
            if      (m->avctx->codec_id == AV_CODEC_ID_TRUEHD && shorten_by  & 0x2000)
                s->blockpos -= FFMIN(shorten_by & 0x1FFF, s->blockpos);
            else if (m->avctx->codec_id == AV_CODEC_ID_MLP    && shorten_by != 0xD234)
                return AVERROR_INVALIDDATA;

            if (substr == m->max_decoded_substream)
                av_log(m->avctx, AV_LOG_INFO, "End of stream indicated.\n");
        }

        if (substream_parity_present[substr]) {
            uint8_t parity, checksum;

            if (substream_data_len[substr] * 8 - get_bits_count(&gb) != 16)
                goto substream_length_mismatch;

            parity   = ff_mlp_calculate_parity(buf, substream_data_len[substr] - 2);
            checksum = ff_mlp_checksum8       (buf, substream_data_len[substr] - 2);

            if ((get_bits(&gb, 8) ^ parity) != 0xa9    )
                av_log(m->avctx, AV_LOG_ERROR, "Substream %d parity check failed.\n", substr);
            if ( get_bits(&gb, 8)           != checksum)
                av_log(m->avctx, AV_LOG_ERROR, "Substream %d checksum failed.\n"    , substr);
        }

        if (substream_data_len[substr] * 8 != get_bits_count(&gb))
            goto substream_length_mismatch;

next_substr:
        if (!s->restart_seen)
            av_log(m->avctx, AV_LOG_ERROR,
                   "No restart header present in substream %d.\n", substr);

        buf += substream_data_len[substr];
    }

    rematrix_channels(m, m->max_decoded_substream);

    if ((ret = output_data(m, m->max_decoded_substream, data, got_frame_ptr)) < 0)
        return ret;

    return length;

substream_length_mismatch:
    av_log(m->avctx, AV_LOG_ERROR, "substream %d length mismatch\n", substr);
    return AVERROR_INVALIDDATA;

error:
    m->params_valid = 0;
    return AVERROR_INVALIDDATA;
}

#if CONFIG_MLP_DECODER
AVCodec ff_mlp_decoder = {
    .name           = "mlp",
    .type           = AVMEDIA_TYPE_AUDIO,
    .id             = AV_CODEC_ID_MLP,
    .priv_data_size = sizeof(MLPDecodeContext),
    .init           = mlp_decode_init,
    .decode         = read_access_unit,
    .capabilities   = CODEC_CAP_DR1,
    .long_name      = NULL_IF_CONFIG_SMALL("MLP (Meridian Lossless Packing)"),
};
#endif
#if CONFIG_TRUEHD_DECODER
AVCodec ff_truehd_decoder = {
    .name           = "truehd",
    .type           = AVMEDIA_TYPE_AUDIO,
    .id             = AV_CODEC_ID_TRUEHD,
    .priv_data_size = sizeof(MLPDecodeContext),
    .init           = mlp_decode_init,
    .decode         = read_access_unit,
    .capabilities   = CODEC_CAP_DR1,
    .long_name      = NULL_IF_CONFIG_SMALL("TrueHD"),
};
#endif /* CONFIG_TRUEHD_DECODER */<|MERGE_RESOLUTION|>--- conflicted
+++ resolved
@@ -578,16 +578,9 @@
         cp->huff_lsbs        = 24;
     }
 
-<<<<<<< HEAD
-    if (substr == m->max_decoded_substream &&
-        m->avctx->channels != s->max_matrix_channel + 1) {
-        m->avctx->channels = s->max_matrix_channel + 1;
-        m->avctx->channel_layout = 0;
-=======
     if (substr == m->max_decoded_substream) {
         m->avctx->channels       = s->max_matrix_channel + 1;
         m->avctx->channel_layout = s->ch_layout;
->>>>>>> 1fd2deed
     }
 
     return 0;
