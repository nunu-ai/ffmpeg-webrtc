--- conflicted
+++ resolved
@@ -29,12 +29,8 @@
 
 struct MpegEncContext;
 
-<<<<<<< HEAD
 #define MAX_MV 4096
-=======
-#define MAX_MV 2048
 #define ME_MAP_SIZE 64
->>>>>>> 525f5897
 
 #define FF_ME_ZERO 0
 #define FF_ME_EPZS 1
