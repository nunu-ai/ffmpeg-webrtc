--- conflicted
+++ resolved
@@ -725,34 +725,14 @@
     if(s->h_edge_pos - (width << 3) < 6 || s->v_edge_pos - (height << 3) < 6 ||
        (unsigned)(src_x - !!lx*2) > s->h_edge_pos - !!lx*2 - (width <<3) - 4 ||
        (unsigned)(src_y - !!ly*2) > s->v_edge_pos - !!ly*2 - (height<<3) - 4) {
-<<<<<<< HEAD
-=======
-        uint8_t *uvbuf = s->sc.edge_emu_buffer + 22 * s->linesize;
-
->>>>>>> da0c8664
         srcY -= 2 + 2*s->linesize;
         s->vdsp.emulated_edge_mc(s->sc.edge_emu_buffer, srcY,
                                  s->linesize, s->linesize,
                                  (width << 3) + 6, (height << 3) + 6,
-<<<<<<< HEAD
                                  src_x - 2, src_y - 2,
                                  s->h_edge_pos, s->v_edge_pos);
-        srcY = s->edge_emu_buffer + 2 + 2*s->linesize;
+        srcY = s->sc.edge_emu_buffer + 2 + 2*s->linesize;
         emu = 1;
-=======
-                            src_x - 2, src_y - 2, s->h_edge_pos, s->v_edge_pos);
-        srcY = s->sc.edge_emu_buffer + 2 + 2*s->linesize;
-        s->vdsp.emulated_edge_mc(uvbuf, srcU,
-                                 s->uvlinesize,s->uvlinesize,
-                                 (width << 2) + 1, (height << 2) + 1,
-                            uvsrc_x, uvsrc_y, s->h_edge_pos >> 1, s->v_edge_pos >> 1);
-        s->vdsp.emulated_edge_mc(uvbuf + 16, srcV,
-                                 s->uvlinesize, s->uvlinesize,
-                                 (width << 2) + 1, (height << 2) + 1,
-                            uvsrc_x, uvsrc_y, s->h_edge_pos >> 1, s->v_edge_pos >> 1);
-        srcU = uvbuf;
-        srcV = uvbuf + 16;
->>>>>>> da0c8664
     }
     if(!weighted){
         Y = s->dest[0] + xoff      + yoff     *s->linesize;
@@ -776,7 +756,7 @@
     is16x16 = (block_type != RV34_MB_P_8x8) && (block_type != RV34_MB_P_16x8) && (block_type != RV34_MB_P_8x16);
     qpel_mc[!is16x16][dxy](Y, srcY, s->linesize);
     if (emu) {
-        uint8_t *uvbuf = s->edge_emu_buffer;
+        uint8_t *uvbuf = s->sc.edge_emu_buffer;
 
         s->vdsp.emulated_edge_mc(uvbuf, srcU,
                                  s->uvlinesize, s->uvlinesize,
