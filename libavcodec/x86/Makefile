--- conflicted
+++ resolved
@@ -17,13 +17,8 @@
 MMX-OBJS-$(CONFIG_AAC_DECODER)         += x86/sbrdsp_init.o
 MMX-OBJS-$(CONFIG_AC3DSP)              += x86/ac3dsp_init.o
 MMX-OBJS-$(CONFIG_CAVS_DECODER)        += x86/cavsdsp.o
-<<<<<<< HEAD
-MMX-OBJS-$(CONFIG_DNXHD_ENCODER)       += x86/dnxhdenc.o
 MMX-OBJS-$(CONFIG_DWT)                 += x86/snowdsp.o \
                                           x86/dwt.o
-=======
-MMX-OBJS-$(CONFIG_DWT)                 += x86/snowdsp.o
->>>>>>> 7baa115a
 MMX-OBJS-$(CONFIG_ENCODERS)            += x86/dsputilenc_mmx.o
 MMX-OBJS-$(CONFIG_FFT)                 += x86/fft_init.o
 MMX-OBJS-$(CONFIG_GPL)                 += x86/idct_mmx.o
