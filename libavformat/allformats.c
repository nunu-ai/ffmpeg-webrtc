--- conflicted
+++ resolved
@@ -513,12 +513,8 @@
 extern const FFOutputFormat ff_webp_muxer;
 extern const FFInputFormat  ff_webvtt_demuxer;
 extern const FFOutputFormat ff_webvtt_muxer;
-<<<<<<< HEAD
 extern const FFOutputFormat ff_whip_muxer;
-extern const AVInputFormat  ff_wsaud_demuxer;
-=======
 extern const FFInputFormat  ff_wsaud_demuxer;
->>>>>>> deee00e2
 extern const FFOutputFormat ff_wsaud_muxer;
 extern const FFInputFormat  ff_wsd_demuxer;
 extern const FFInputFormat  ff_wsvqa_demuxer;
