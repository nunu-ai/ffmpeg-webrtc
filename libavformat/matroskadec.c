/*
 * Matroska file demuxer
 * Copyright (c) 2003-2008 The FFmpeg Project
 *
 * This file is part of FFmpeg.
 *
 * FFmpeg is free software; you can redistribute it and/or
 * modify it under the terms of the GNU Lesser General Public
 * License as published by the Free Software Foundation; either
 * version 2.1 of the License, or (at your option) any later version.
 *
 * FFmpeg is distributed in the hope that it will be useful,
 * but WITHOUT ANY WARRANTY; without even the implied warranty of
 * MERCHANTABILITY or FITNESS FOR A PARTICULAR PURPOSE.  See the GNU
 * Lesser General Public License for more details.
 *
 * You should have received a copy of the GNU Lesser General Public
 * License along with FFmpeg; if not, write to the Free Software
 * Foundation, Inc., 51 Franklin Street, Fifth Floor, Boston, MA 02110-1301 USA
 */

/**
 * @file
 * Matroska file demuxer
 * @author Ronald Bultje <rbultje@ronald.bitfreak.net>
 * @author with a little help from Moritz Bunkus <moritz@bunkus.org>
 * @author totally reworked by Aurelien Jacobs <aurel@gnuage.org>
 * @see specs available on the Matroska project page: http://www.matroska.org/
 */

#include "config.h"

#include <inttypes.h>
#include <stdio.h>
#if CONFIG_BZLIB
#include <bzlib.h>
#endif
#if CONFIG_ZLIB
#include <zlib.h>
#endif

#include "libavutil/avstring.h"
#include "libavutil/base64.h"
#include "libavutil/dict.h"
#include "libavutil/intfloat.h"
#include "libavutil/intreadwrite.h"
#include "libavutil/lzo.h"
#include "libavutil/mathematics.h"

#include "libavcodec/bytestream.h"
#include "libavcodec/flac.h"
#include "libavcodec/mpeg4audio.h"

#include "avformat.h"
#include "avio_internal.h"
#include "internal.h"
#include "isom.h"
#include "matroska.h"
#include "oggdec.h"
/* For ff_codec_get_id(). */
#include "riff.h"
#include "rmsipr.h"

typedef enum {
    EBML_NONE,
    EBML_UINT,
    EBML_FLOAT,
    EBML_STR,
    EBML_UTF8,
    EBML_BIN,
    EBML_NEST,
    EBML_PASS,
    EBML_STOP,
    EBML_SINT,
    EBML_TYPE_COUNT
} EbmlType;

typedef const struct EbmlSyntax {
    uint32_t id;
    EbmlType type;
    int list_elem_size;
    int data_offset;
    union {
        uint64_t    u;
        double      f;
        const char *s;
        const struct EbmlSyntax *n;
    } def;
} EbmlSyntax;

typedef struct {
    int nb_elem;
    void *elem;
} EbmlList;

typedef struct {
    int      size;
    uint8_t *data;
    int64_t  pos;
} EbmlBin;

typedef struct {
    uint64_t version;
    uint64_t max_size;
    uint64_t id_length;
    char    *doctype;
    uint64_t doctype_version;
} Ebml;

typedef struct {
    uint64_t algo;
    EbmlBin  settings;
} MatroskaTrackCompression;

typedef struct {
    uint64_t algo;
    EbmlBin  key_id;
} MatroskaTrackEncryption;

typedef struct {
    uint64_t scope;
    uint64_t type;
    MatroskaTrackCompression compression;
    MatroskaTrackEncryption encryption;
} MatroskaTrackEncoding;

typedef struct {
    double   frame_rate;
    uint64_t display_width;
    uint64_t display_height;
    uint64_t pixel_width;
    uint64_t pixel_height;
<<<<<<< HEAD
    EbmlBin color_space;
    uint64_t stereo_mode;
    uint64_t alpha_mode;
=======
    uint64_t fourcc;
    uint64_t stereo_mode;
>>>>>>> d4ae8ac9
} MatroskaTrackVideo;

typedef struct {
    double   samplerate;
    double   out_samplerate;
    uint64_t bitdepth;
    uint64_t channels;

    /* real audio header (extracted from extradata) */
    int      coded_framesize;
    int      sub_packet_h;
    int      frame_size;
    int      sub_packet_size;
    int      sub_packet_cnt;
    int      pkt_cnt;
    uint64_t buf_timecode;
    uint8_t *buf;
} MatroskaTrackAudio;

typedef struct {
    uint64_t uid;
    uint64_t type;
} MatroskaTrackPlane;

typedef struct {
    EbmlList combine_planes;
} MatroskaTrackOperation;

typedef struct {
    uint64_t num;
    uint64_t uid;
    uint64_t type;
    char    *name;
    char    *codec_id;
    EbmlBin  codec_priv;
    char    *language;
    double time_scale;
    uint64_t default_duration;
    uint64_t flag_default;
    uint64_t flag_forced;
    uint64_t seek_preroll;
    MatroskaTrackVideo video;
    MatroskaTrackAudio audio;
    MatroskaTrackOperation operation;
    EbmlList encodings;
    uint64_t codec_delay;

    AVStream *stream;
    int64_t end_timecode;
    int ms_compat;
    uint64_t max_block_additional_id;
} MatroskaTrack;

typedef struct {
    uint64_t uid;
    char *filename;
    char *mime;
    EbmlBin bin;

    AVStream *stream;
} MatroskaAttachment;

typedef struct {
    uint64_t start;
    uint64_t end;
    uint64_t uid;
    char    *title;

    AVChapter *chapter;
} MatroskaChapter;

typedef struct {
    uint64_t track;
    uint64_t pos;
} MatroskaIndexPos;

typedef struct {
    uint64_t time;
    EbmlList pos;
} MatroskaIndex;

typedef struct {
    char *name;
    char *string;
    char *lang;
    uint64_t def;
    EbmlList sub;
} MatroskaTag;

typedef struct {
    char    *type;
    uint64_t typevalue;
    uint64_t trackuid;
    uint64_t chapteruid;
    uint64_t attachuid;
} MatroskaTagTarget;

typedef struct {
    MatroskaTagTarget target;
    EbmlList tag;
} MatroskaTags;

typedef struct {
    uint64_t id;
    uint64_t pos;
} MatroskaSeekhead;

typedef struct {
    uint64_t start;
    uint64_t length;
} MatroskaLevel;

typedef struct {
    uint64_t timecode;
    EbmlList blocks;
} MatroskaCluster;

typedef struct {
    AVFormatContext *ctx;

    /* EBML stuff */
    int num_levels;
    MatroskaLevel levels[EBML_MAX_DEPTH];
    int level_up;
    uint32_t current_id;

    uint64_t time_scale;
    double   duration;
    char    *title;
    char    *muxingapp;
    EbmlBin date_utc;
    EbmlList tracks;
    EbmlList attachments;
    EbmlList chapters;
    EbmlList index;
    EbmlList tags;
    EbmlList seekhead;

    /* byte position of the segment inside the stream */
    int64_t segment_start;

    /* the packet queue */
    AVPacket **packets;
    int num_packets;
    AVPacket *prev_pkt;

    int done;

    /* What to skip before effectively reading a packet. */
    int skip_to_keyframe;
    uint64_t skip_to_timecode;

    /* File has a CUES element, but we defer parsing until it is needed. */
    int cues_parsing_deferred;

    int current_cluster_num_blocks;
    int64_t current_cluster_pos;
    MatroskaCluster current_cluster;

    /* File has SSA subtitles which prevent incremental cluster parsing. */
    int contains_ssa;
} MatroskaDemuxContext;

typedef struct {
    uint64_t duration;
    int64_t  reference;
    uint64_t non_simple;
    EbmlBin  bin;
    uint64_t additional_id;
    EbmlBin  additional;
    int64_t discard_padding;
} MatroskaBlock;

static EbmlSyntax ebml_header[] = {
    { EBML_ID_EBMLREADVERSION,    EBML_UINT, 0, offsetof(Ebml, version),         { .u = EBML_VERSION } },
    { EBML_ID_EBMLMAXSIZELENGTH,  EBML_UINT, 0, offsetof(Ebml, max_size),        { .u = 8 } },
    { EBML_ID_EBMLMAXIDLENGTH,    EBML_UINT, 0, offsetof(Ebml, id_length),       { .u = 4 } },
    { EBML_ID_DOCTYPE,            EBML_STR,  0, offsetof(Ebml, doctype),         { .s = "(none)" } },
    { EBML_ID_DOCTYPEREADVERSION, EBML_UINT, 0, offsetof(Ebml, doctype_version), { .u = 1 } },
    { EBML_ID_EBMLVERSION,        EBML_NONE },
    { EBML_ID_DOCTYPEVERSION,     EBML_NONE },
    { 0 }
};

static EbmlSyntax ebml_syntax[] = {
    { EBML_ID_HEADER, EBML_NEST, 0, 0, { .n = ebml_header } },
    { 0 }
};

static EbmlSyntax matroska_info[] = {
    { MATROSKA_ID_TIMECODESCALE, EBML_UINT,  0, offsetof(MatroskaDemuxContext, time_scale), { .u = 1000000 } },
    { MATROSKA_ID_DURATION,      EBML_FLOAT, 0, offsetof(MatroskaDemuxContext, duration) },
    { MATROSKA_ID_TITLE,         EBML_UTF8,  0, offsetof(MatroskaDemuxContext, title) },
    { MATROSKA_ID_WRITINGAPP,    EBML_NONE },
    { MATROSKA_ID_MUXINGAPP,     EBML_UTF8, 0, offsetof(MatroskaDemuxContext, muxingapp) },
    { MATROSKA_ID_DATEUTC,       EBML_BIN,  0, offsetof(MatroskaDemuxContext, date_utc) },
    { MATROSKA_ID_SEGMENTUID,    EBML_NONE },
    { 0 }
};

static EbmlSyntax matroska_track_video[] = {
    { MATROSKA_ID_VIDEOFRAMERATE,      EBML_FLOAT, 0, offsetof(MatroskaTrackVideo, frame_rate) },
    { MATROSKA_ID_VIDEODISPLAYWIDTH,   EBML_UINT,  0, offsetof(MatroskaTrackVideo, display_width), { .u=-1 } },
    { MATROSKA_ID_VIDEODISPLAYHEIGHT,  EBML_UINT,  0, offsetof(MatroskaTrackVideo, display_height), { .u=-1 } },
    { MATROSKA_ID_VIDEOPIXELWIDTH,     EBML_UINT,  0, offsetof(MatroskaTrackVideo, pixel_width) },
    { MATROSKA_ID_VIDEOPIXELHEIGHT,    EBML_UINT,  0, offsetof(MatroskaTrackVideo, pixel_height) },
    { MATROSKA_ID_VIDEOCOLORSPACE,     EBML_BIN,   0, offsetof(MatroskaTrackVideo, color_space) },
    { MATROSKA_ID_VIDEOSTEREOMODE,     EBML_UINT,  0, offsetof(MatroskaTrackVideo, stereo_mode) },
    { MATROSKA_ID_VIDEOALPHAMODE,      EBML_UINT,  0, offsetof(MatroskaTrackVideo, alpha_mode) },
    { MATROSKA_ID_VIDEOPIXELCROPB,     EBML_NONE },
    { MATROSKA_ID_VIDEOPIXELCROPT,     EBML_NONE },
    { MATROSKA_ID_VIDEOPIXELCROPL,     EBML_NONE },
    { MATROSKA_ID_VIDEOPIXELCROPR,     EBML_NONE },
    { MATROSKA_ID_VIDEODISPLAYUNIT,    EBML_NONE },
    { MATROSKA_ID_VIDEOFLAGINTERLACED, EBML_NONE },
<<<<<<< HEAD
=======
    { MATROSKA_ID_VIDEOSTEREOMODE,     EBML_UINT,  0, offsetof(MatroskaTrackVideo, stereo_mode), { .u = MATROSKA_VIDEO_STEREOMODE_TYPE_NB } },
>>>>>>> d4ae8ac9
    { MATROSKA_ID_VIDEOASPECTRATIO,    EBML_NONE },
    { 0 }
};

static EbmlSyntax matroska_track_audio[] = {
    { MATROSKA_ID_AUDIOSAMPLINGFREQ,    EBML_FLOAT, 0, offsetof(MatroskaTrackAudio, samplerate), { .f = 8000.0 } },
    { MATROSKA_ID_AUDIOOUTSAMPLINGFREQ, EBML_FLOAT, 0, offsetof(MatroskaTrackAudio, out_samplerate) },
    { MATROSKA_ID_AUDIOBITDEPTH,        EBML_UINT,  0, offsetof(MatroskaTrackAudio, bitdepth) },
    { MATROSKA_ID_AUDIOCHANNELS,        EBML_UINT,  0, offsetof(MatroskaTrackAudio, channels),   { .u = 1 } },
    { 0 }
};

static EbmlSyntax matroska_track_encoding_compression[] = {
    { MATROSKA_ID_ENCODINGCOMPALGO,     EBML_UINT, 0, offsetof(MatroskaTrackCompression, algo), { .u = 0 } },
    { MATROSKA_ID_ENCODINGCOMPSETTINGS, EBML_BIN,  0, offsetof(MatroskaTrackCompression, settings) },
    { 0 }
};

static EbmlSyntax matroska_track_encoding_encryption[] = {
    { MATROSKA_ID_ENCODINGENCALGO,        EBML_UINT, 0, offsetof(MatroskaTrackEncryption,algo), {.u = 0} },
    { MATROSKA_ID_ENCODINGENCKEYID,       EBML_BIN, 0, offsetof(MatroskaTrackEncryption,key_id) },
    { MATROSKA_ID_ENCODINGENCAESSETTINGS, EBML_NONE },
    { MATROSKA_ID_ENCODINGSIGALGO,        EBML_NONE },
    { MATROSKA_ID_ENCODINGSIGHASHALGO,    EBML_NONE },
    { MATROSKA_ID_ENCODINGSIGKEYID,       EBML_NONE },
    { MATROSKA_ID_ENCODINGSIGNATURE,      EBML_NONE },
    { 0 }
};
static EbmlSyntax matroska_track_encoding[] = {
    { MATROSKA_ID_ENCODINGSCOPE,       EBML_UINT, 0, offsetof(MatroskaTrackEncoding, scope),       { .u = 1 } },
    { MATROSKA_ID_ENCODINGTYPE,        EBML_UINT, 0, offsetof(MatroskaTrackEncoding, type),        { .u = 0 } },
    { MATROSKA_ID_ENCODINGCOMPRESSION, EBML_NEST, 0, offsetof(MatroskaTrackEncoding, compression), { .n = matroska_track_encoding_compression } },
    { MATROSKA_ID_ENCODINGENCRYPTION,  EBML_NEST, 0, offsetof(MatroskaTrackEncoding, encryption),  { .n = matroska_track_encoding_encryption } },
    { MATROSKA_ID_ENCODINGORDER,       EBML_NONE },
    { 0 }
};

static EbmlSyntax matroska_track_encodings[] = {
    { MATROSKA_ID_TRACKCONTENTENCODING, EBML_NEST, sizeof(MatroskaTrackEncoding), offsetof(MatroskaTrack, encodings), { .n = matroska_track_encoding } },
    { 0 }
};

static EbmlSyntax matroska_track_plane[] = {
    { MATROSKA_ID_TRACKPLANEUID,  EBML_UINT, 0, offsetof(MatroskaTrackPlane,uid) },
    { MATROSKA_ID_TRACKPLANETYPE, EBML_UINT, 0, offsetof(MatroskaTrackPlane,type) },
    { 0 }
};

static EbmlSyntax matroska_track_combine_planes[] = {
    { MATROSKA_ID_TRACKPLANE, EBML_NEST, sizeof(MatroskaTrackPlane), offsetof(MatroskaTrackOperation,combine_planes), {.n = matroska_track_plane} },
    { 0 }
};

static EbmlSyntax matroska_track_operation[] = {
    { MATROSKA_ID_TRACKCOMBINEPLANES, EBML_NEST, 0, 0, {.n = matroska_track_combine_planes} },
    { 0 }
};

static EbmlSyntax matroska_track[] = {
    { MATROSKA_ID_TRACKNUMBER,           EBML_UINT,  0, offsetof(MatroskaTrack, num) },
    { MATROSKA_ID_TRACKNAME,             EBML_UTF8,  0, offsetof(MatroskaTrack, name) },
    { MATROSKA_ID_TRACKUID,              EBML_UINT,  0, offsetof(MatroskaTrack, uid) },
    { MATROSKA_ID_TRACKTYPE,             EBML_UINT,  0, offsetof(MatroskaTrack, type) },
    { MATROSKA_ID_CODECID,               EBML_STR,   0, offsetof(MatroskaTrack, codec_id) },
    { MATROSKA_ID_CODECPRIVATE,          EBML_BIN,   0, offsetof(MatroskaTrack, codec_priv) },
    { MATROSKA_ID_CODECDELAY,            EBML_UINT,  0, offsetof(MatroskaTrack, codec_delay) },
    { MATROSKA_ID_TRACKLANGUAGE,         EBML_UTF8,  0, offsetof(MatroskaTrack, language),     { .s = "eng" } },
    { MATROSKA_ID_TRACKDEFAULTDURATION,  EBML_UINT,  0, offsetof(MatroskaTrack, default_duration) },
    { MATROSKA_ID_TRACKTIMECODESCALE,    EBML_FLOAT, 0, offsetof(MatroskaTrack, time_scale),   { .f = 1.0 } },
    { MATROSKA_ID_TRACKFLAGDEFAULT,      EBML_UINT,  0, offsetof(MatroskaTrack, flag_default), { .u = 1 } },
    { MATROSKA_ID_TRACKFLAGFORCED,       EBML_UINT,  0, offsetof(MatroskaTrack, flag_forced),  { .u = 0 } },
    { MATROSKA_ID_TRACKVIDEO,            EBML_NEST,  0, offsetof(MatroskaTrack, video),        { .n = matroska_track_video } },
    { MATROSKA_ID_TRACKAUDIO,            EBML_NEST,  0, offsetof(MatroskaTrack, audio),        { .n = matroska_track_audio } },
    { MATROSKA_ID_TRACKOPERATION,        EBML_NEST,  0, offsetof(MatroskaTrack, operation),    { .n = matroska_track_operation } },
    { MATROSKA_ID_TRACKCONTENTENCODINGS, EBML_NEST,  0, 0,                                     { .n = matroska_track_encodings } },
    { MATROSKA_ID_TRACKMAXBLKADDID,      EBML_UINT,  0, offsetof(MatroskaTrack, max_block_additional_id) },
    { MATROSKA_ID_SEEKPREROLL,           EBML_UINT,  0, offsetof(MatroskaTrack, seek_preroll) },
    { MATROSKA_ID_TRACKFLAGENABLED,      EBML_NONE },
    { MATROSKA_ID_TRACKFLAGLACING,       EBML_NONE },
    { MATROSKA_ID_CODECNAME,             EBML_NONE },
    { MATROSKA_ID_CODECDECODEALL,        EBML_NONE },
    { MATROSKA_ID_CODECINFOURL,          EBML_NONE },
    { MATROSKA_ID_CODECDOWNLOADURL,      EBML_NONE },
    { MATROSKA_ID_TRACKMINCACHE,         EBML_NONE },
    { MATROSKA_ID_TRACKMAXCACHE,         EBML_NONE },
    { 0 }
};

static EbmlSyntax matroska_tracks[] = {
    { MATROSKA_ID_TRACKENTRY, EBML_NEST, sizeof(MatroskaTrack), offsetof(MatroskaDemuxContext, tracks), { .n = matroska_track } },
    { 0 }
};

static EbmlSyntax matroska_attachment[] = {
    { MATROSKA_ID_FILEUID,      EBML_UINT, 0, offsetof(MatroskaAttachment, uid) },
    { MATROSKA_ID_FILENAME,     EBML_UTF8, 0, offsetof(MatroskaAttachment, filename) },
    { MATROSKA_ID_FILEMIMETYPE, EBML_STR,  0, offsetof(MatroskaAttachment, mime) },
    { MATROSKA_ID_FILEDATA,     EBML_BIN,  0, offsetof(MatroskaAttachment, bin) },
    { MATROSKA_ID_FILEDESC,     EBML_NONE },
    { 0 }
};

static EbmlSyntax matroska_attachments[] = {
    { MATROSKA_ID_ATTACHEDFILE, EBML_NEST, sizeof(MatroskaAttachment), offsetof(MatroskaDemuxContext, attachments), { .n = matroska_attachment } },
    { 0 }
};

static EbmlSyntax matroska_chapter_display[] = {
    { MATROSKA_ID_CHAPSTRING, EBML_UTF8, 0, offsetof(MatroskaChapter, title) },
    { MATROSKA_ID_CHAPLANG,   EBML_NONE },
    { 0 }
};

static EbmlSyntax matroska_chapter_entry[] = {
    { MATROSKA_ID_CHAPTERTIMESTART,   EBML_UINT, 0, offsetof(MatroskaChapter, start), { .u = AV_NOPTS_VALUE } },
    { MATROSKA_ID_CHAPTERTIMEEND,     EBML_UINT, 0, offsetof(MatroskaChapter, end),   { .u = AV_NOPTS_VALUE } },
    { MATROSKA_ID_CHAPTERUID,         EBML_UINT, 0, offsetof(MatroskaChapter, uid) },
    { MATROSKA_ID_CHAPTERDISPLAY,     EBML_NEST, 0,                        0,         { .n = matroska_chapter_display } },
    { MATROSKA_ID_CHAPTERFLAGHIDDEN,  EBML_NONE },
    { MATROSKA_ID_CHAPTERFLAGENABLED, EBML_NONE },
    { MATROSKA_ID_CHAPTERPHYSEQUIV,   EBML_NONE },
    { MATROSKA_ID_CHAPTERATOM,        EBML_NONE },
    { 0 }
};

static EbmlSyntax matroska_chapter[] = {
    { MATROSKA_ID_CHAPTERATOM,        EBML_NEST, sizeof(MatroskaChapter), offsetof(MatroskaDemuxContext, chapters), { .n = matroska_chapter_entry } },
    { MATROSKA_ID_EDITIONUID,         EBML_NONE },
    { MATROSKA_ID_EDITIONFLAGHIDDEN,  EBML_NONE },
    { MATROSKA_ID_EDITIONFLAGDEFAULT, EBML_NONE },
    { MATROSKA_ID_EDITIONFLAGORDERED, EBML_NONE },
    { 0 }
};

static EbmlSyntax matroska_chapters[] = {
    { MATROSKA_ID_EDITIONENTRY, EBML_NEST, 0, 0, { .n = matroska_chapter } },
    { 0 }
};

static EbmlSyntax matroska_index_pos[] = {
    { MATROSKA_ID_CUETRACK,           EBML_UINT, 0, offsetof(MatroskaIndexPos, track) },
    { MATROSKA_ID_CUECLUSTERPOSITION, EBML_UINT, 0, offsetof(MatroskaIndexPos, pos) },
    { MATROSKA_ID_CUERELATIVEPOSITION,EBML_NONE },
    { MATROSKA_ID_CUEDURATION,        EBML_NONE },
    { MATROSKA_ID_CUEBLOCKNUMBER,     EBML_NONE },
    { 0 }
};

static EbmlSyntax matroska_index_entry[] = {
    { MATROSKA_ID_CUETIME,          EBML_UINT, 0,                        offsetof(MatroskaIndex, time) },
    { MATROSKA_ID_CUETRACKPOSITION, EBML_NEST, sizeof(MatroskaIndexPos), offsetof(MatroskaIndex, pos), { .n = matroska_index_pos } },
    { 0 }
};

static EbmlSyntax matroska_index[] = {
    { MATROSKA_ID_POINTENTRY, EBML_NEST, sizeof(MatroskaIndex), offsetof(MatroskaDemuxContext, index), { .n = matroska_index_entry } },
    { 0 }
};

static EbmlSyntax matroska_simpletag[] = {
    { MATROSKA_ID_TAGNAME,        EBML_UTF8, 0,                   offsetof(MatroskaTag, name) },
    { MATROSKA_ID_TAGSTRING,      EBML_UTF8, 0,                   offsetof(MatroskaTag, string) },
    { MATROSKA_ID_TAGLANG,        EBML_STR,  0,                   offsetof(MatroskaTag, lang), { .s = "und" } },
    { MATROSKA_ID_TAGDEFAULT,     EBML_UINT, 0,                   offsetof(MatroskaTag, def) },
    { MATROSKA_ID_TAGDEFAULT_BUG, EBML_UINT, 0,                   offsetof(MatroskaTag, def) },
    { MATROSKA_ID_SIMPLETAG,      EBML_NEST, sizeof(MatroskaTag), offsetof(MatroskaTag, sub),  { .n = matroska_simpletag } },
    { 0 }
};

static EbmlSyntax matroska_tagtargets[] = {
    { MATROSKA_ID_TAGTARGETS_TYPE,       EBML_STR,  0, offsetof(MatroskaTagTarget, type) },
    { MATROSKA_ID_TAGTARGETS_TYPEVALUE,  EBML_UINT, 0, offsetof(MatroskaTagTarget, typevalue), { .u = 50 } },
    { MATROSKA_ID_TAGTARGETS_TRACKUID,   EBML_UINT, 0, offsetof(MatroskaTagTarget, trackuid) },
    { MATROSKA_ID_TAGTARGETS_CHAPTERUID, EBML_UINT, 0, offsetof(MatroskaTagTarget, chapteruid) },
    { MATROSKA_ID_TAGTARGETS_ATTACHUID,  EBML_UINT, 0, offsetof(MatroskaTagTarget, attachuid) },
    { 0 }
};

static EbmlSyntax matroska_tag[] = {
    { MATROSKA_ID_SIMPLETAG,  EBML_NEST, sizeof(MatroskaTag), offsetof(MatroskaTags, tag),    { .n = matroska_simpletag } },
    { MATROSKA_ID_TAGTARGETS, EBML_NEST, 0,                   offsetof(MatroskaTags, target), { .n = matroska_tagtargets } },
    { 0 }
};

static EbmlSyntax matroska_tags[] = {
    { MATROSKA_ID_TAG, EBML_NEST, sizeof(MatroskaTags), offsetof(MatroskaDemuxContext, tags), { .n = matroska_tag } },
    { 0 }
};

static EbmlSyntax matroska_seekhead_entry[] = {
    { MATROSKA_ID_SEEKID,       EBML_UINT, 0, offsetof(MatroskaSeekhead, id) },
    { MATROSKA_ID_SEEKPOSITION, EBML_UINT, 0, offsetof(MatroskaSeekhead, pos), { .u = -1 } },
    { 0 }
};

static EbmlSyntax matroska_seekhead[] = {
    { MATROSKA_ID_SEEKENTRY, EBML_NEST, sizeof(MatroskaSeekhead), offsetof(MatroskaDemuxContext, seekhead), { .n = matroska_seekhead_entry } },
    { 0 }
};

static EbmlSyntax matroska_segment[] = {
    { MATROSKA_ID_INFO,        EBML_NEST, 0, 0, { .n = matroska_info } },
    { MATROSKA_ID_TRACKS,      EBML_NEST, 0, 0, { .n = matroska_tracks } },
    { MATROSKA_ID_ATTACHMENTS, EBML_NEST, 0, 0, { .n = matroska_attachments } },
    { MATROSKA_ID_CHAPTERS,    EBML_NEST, 0, 0, { .n = matroska_chapters } },
    { MATROSKA_ID_CUES,        EBML_NEST, 0, 0, { .n = matroska_index } },
    { MATROSKA_ID_TAGS,        EBML_NEST, 0, 0, { .n = matroska_tags } },
    { MATROSKA_ID_SEEKHEAD,    EBML_NEST, 0, 0, { .n = matroska_seekhead } },
    { MATROSKA_ID_CLUSTER,     EBML_STOP },
    { 0 }
};

static EbmlSyntax matroska_segments[] = {
    { MATROSKA_ID_SEGMENT, EBML_NEST, 0, 0, { .n = matroska_segment } },
    { 0 }
};

static EbmlSyntax matroska_blockmore[] = {
    { MATROSKA_ID_BLOCKADDID,      EBML_UINT, 0, offsetof(MatroskaBlock,additional_id) },
    { MATROSKA_ID_BLOCKADDITIONAL, EBML_BIN,  0, offsetof(MatroskaBlock,additional) },
    { 0 }
};

static EbmlSyntax matroska_blockadditions[] = {
    { MATROSKA_ID_BLOCKMORE, EBML_NEST, 0, 0, {.n = matroska_blockmore} },
    { 0 }
};

static EbmlSyntax matroska_blockgroup[] = {
    { MATROSKA_ID_BLOCK,          EBML_BIN,  0, offsetof(MatroskaBlock, bin) },
    { MATROSKA_ID_BLOCKADDITIONS, EBML_NEST, 0, 0, { .n = matroska_blockadditions} },
    { MATROSKA_ID_SIMPLEBLOCK,    EBML_BIN,  0, offsetof(MatroskaBlock, bin) },
    { MATROSKA_ID_BLOCKDURATION,  EBML_UINT, 0, offsetof(MatroskaBlock, duration) },
    { MATROSKA_ID_DISCARDPADDING, EBML_SINT, 0, offsetof(MatroskaBlock, discard_padding) },
    { MATROSKA_ID_BLOCKREFERENCE, EBML_SINT, 0, offsetof(MatroskaBlock, reference) },
    { MATROSKA_ID_CODECSTATE,     EBML_NONE },
    {                          1, EBML_UINT, 0, offsetof(MatroskaBlock, non_simple), { .u = 1 } },
    { 0 }
};

static EbmlSyntax matroska_cluster[] = {
    { MATROSKA_ID_CLUSTERTIMECODE, EBML_UINT, 0,                     offsetof(MatroskaCluster, timecode) },
    { MATROSKA_ID_BLOCKGROUP,      EBML_NEST, sizeof(MatroskaBlock), offsetof(MatroskaCluster, blocks), { .n = matroska_blockgroup } },
    { MATROSKA_ID_SIMPLEBLOCK,     EBML_PASS, sizeof(MatroskaBlock), offsetof(MatroskaCluster, blocks), { .n = matroska_blockgroup } },
    { MATROSKA_ID_CLUSTERPOSITION, EBML_NONE },
    { MATROSKA_ID_CLUSTERPREVSIZE, EBML_NONE },
    { 0 }
};

static EbmlSyntax matroska_clusters[] = {
    { MATROSKA_ID_CLUSTER,  EBML_NEST, 0, 0, { .n = matroska_cluster } },
    { MATROSKA_ID_INFO,     EBML_NONE },
    { MATROSKA_ID_CUES,     EBML_NONE },
    { MATROSKA_ID_TAGS,     EBML_NONE },
    { MATROSKA_ID_SEEKHEAD, EBML_NONE },
    { 0 }
};

static EbmlSyntax matroska_cluster_incremental_parsing[] = {
    { MATROSKA_ID_CLUSTERTIMECODE, EBML_UINT, 0,                     offsetof(MatroskaCluster, timecode) },
    { MATROSKA_ID_BLOCKGROUP,      EBML_NEST, sizeof(MatroskaBlock), offsetof(MatroskaCluster, blocks), { .n = matroska_blockgroup } },
    { MATROSKA_ID_SIMPLEBLOCK,     EBML_PASS, sizeof(MatroskaBlock), offsetof(MatroskaCluster, blocks), { .n = matroska_blockgroup } },
    { MATROSKA_ID_CLUSTERPOSITION, EBML_NONE },
    { MATROSKA_ID_CLUSTERPREVSIZE, EBML_NONE },
    { MATROSKA_ID_INFO,            EBML_NONE },
    { MATROSKA_ID_CUES,            EBML_NONE },
    { MATROSKA_ID_TAGS,            EBML_NONE },
    { MATROSKA_ID_SEEKHEAD,        EBML_NONE },
    { MATROSKA_ID_CLUSTER,         EBML_STOP },
    { 0 }
};

static EbmlSyntax matroska_cluster_incremental[] = {
    { MATROSKA_ID_CLUSTERTIMECODE, EBML_UINT, 0, offsetof(MatroskaCluster, timecode) },
    { MATROSKA_ID_BLOCKGROUP,      EBML_STOP },
    { MATROSKA_ID_SIMPLEBLOCK,     EBML_STOP },
    { MATROSKA_ID_CLUSTERPOSITION, EBML_NONE },
    { MATROSKA_ID_CLUSTERPREVSIZE, EBML_NONE },
    { 0 }
};

static EbmlSyntax matroska_clusters_incremental[] = {
    { MATROSKA_ID_CLUSTER,  EBML_NEST, 0, 0, { .n = matroska_cluster_incremental } },
    { MATROSKA_ID_INFO,     EBML_NONE },
    { MATROSKA_ID_CUES,     EBML_NONE },
    { MATROSKA_ID_TAGS,     EBML_NONE },
    { MATROSKA_ID_SEEKHEAD, EBML_NONE },
    { 0 }
};

static const char *const matroska_doctypes[] = { "matroska", "webm" };

static int matroska_resync(MatroskaDemuxContext *matroska, int64_t last_pos)
{
    AVIOContext *pb = matroska->ctx->pb;
    uint32_t id;
    matroska->current_id = 0;
    matroska->num_levels = 0;

    /* seek to next position to resync from */
    if (avio_seek(pb, last_pos + 1, SEEK_SET) < 0)
        goto eof;

    id = avio_rb32(pb);

    // try to find a toplevel element
    while (!avio_feof(pb)) {
        if (id == MATROSKA_ID_INFO     || id == MATROSKA_ID_TRACKS      ||
            id == MATROSKA_ID_CUES     || id == MATROSKA_ID_TAGS        ||
            id == MATROSKA_ID_SEEKHEAD || id == MATROSKA_ID_ATTACHMENTS ||
            id == MATROSKA_ID_CLUSTER  || id == MATROSKA_ID_CHAPTERS) {
            matroska->current_id = id;
            return 0;
        }
        id = (id << 8) | avio_r8(pb);
    }

eof:
    matroska->done = 1;
    return AVERROR_EOF;
}

/*
 * Return: Whether we reached the end of a level in the hierarchy or not.
 */
static int ebml_level_end(MatroskaDemuxContext *matroska)
{
    AVIOContext *pb = matroska->ctx->pb;
    int64_t pos = avio_tell(pb);

    if (matroska->num_levels > 0) {
        MatroskaLevel *level = &matroska->levels[matroska->num_levels - 1];
        if (pos - level->start >= level->length || matroska->current_id) {
            matroska->num_levels--;
            return 1;
        }
    }
    return 0;
}

/*
 * Read: an "EBML number", which is defined as a variable-length
 * array of bytes. The first byte indicates the length by giving a
 * number of 0-bits followed by a one. The position of the first
 * "one" bit inside the first byte indicates the length of this
 * number.
 * Returns: number of bytes read, < 0 on error
 */
static int ebml_read_num(MatroskaDemuxContext *matroska, AVIOContext *pb,
                         int max_size, uint64_t *number)
{
    int read = 1, n = 1;
    uint64_t total = 0;

    /* The first byte tells us the length in bytes - avio_r8() can normally
     * return 0, but since that's not a valid first ebmlID byte, we can
     * use it safely here to catch EOS. */
    if (!(total = avio_r8(pb))) {
        /* we might encounter EOS here */
        if (!avio_feof(pb)) {
            int64_t pos = avio_tell(pb);
            av_log(matroska->ctx, AV_LOG_ERROR,
                   "Read error at pos. %"PRIu64" (0x%"PRIx64")\n",
                   pos, pos);
            return pb->error ? pb->error : AVERROR(EIO);
        }
        return AVERROR_EOF;
    }

    /* get the length of the EBML number */
    read = 8 - ff_log2_tab[total];
    if (read > max_size) {
        int64_t pos = avio_tell(pb) - 1;
        av_log(matroska->ctx, AV_LOG_ERROR,
               "Invalid EBML number size tag 0x%02x at pos %"PRIu64" (0x%"PRIx64")\n",
               (uint8_t) total, pos, pos);
        return AVERROR_INVALIDDATA;
    }

    /* read out length */
    total ^= 1 << ff_log2_tab[total];
    while (n++ < read)
        total = (total << 8) | avio_r8(pb);

    *number = total;

    return read;
}

/**
 * Read a EBML length value.
 * This needs special handling for the "unknown length" case which has multiple
 * encodings.
 */
static int ebml_read_length(MatroskaDemuxContext *matroska, AVIOContext *pb,
                            uint64_t *number)
{
    int res = ebml_read_num(matroska, pb, 8, number);
    if (res > 0 && *number + 1 == 1ULL << (7 * res))
        *number = 0xffffffffffffffULL;
    return res;
}

/*
 * Read the next element as an unsigned int.
 * 0 is success, < 0 is failure.
 */
static int ebml_read_uint(AVIOContext *pb, int size, uint64_t *num)
{
    int n = 0;

    if (size > 8)
        return AVERROR_INVALIDDATA;

    /* big-endian ordering; build up number */
    *num = 0;
    while (n++ < size)
        *num = (*num << 8) | avio_r8(pb);

    return 0;
}

/*
 * Read the next element as a signed int.
 * 0 is success, < 0 is failure.
 */
static int ebml_read_sint(AVIOContext *pb, int size, int64_t *num)
{
    int n = 1;

    if (size > 8)
        return AVERROR_INVALIDDATA;

    if (size == 0) {
        *num = 0;
    } else {
        *num = sign_extend(avio_r8(pb), 8);

        /* big-endian ordering; build up number */
        while (n++ < size)
            *num = (*num << 8) | avio_r8(pb);
    }

    return 0;
}

/*
 * Read the next element as a float.
 * 0 is success, < 0 is failure.
 */
static int ebml_read_float(AVIOContext *pb, int size, double *num)
{
    if (size == 0)
        *num = 0;
    else if (size == 4)
        *num = av_int2float(avio_rb32(pb));
    else if (size == 8)
        *num = av_int2double(avio_rb64(pb));
    else
        return AVERROR_INVALIDDATA;

    return 0;
}

/*
 * Read the next element as an ASCII string.
 * 0 is success, < 0 is failure.
 */
static int ebml_read_ascii(AVIOContext *pb, int size, char **str)
{
    char *res;

    /* EBML strings are usually not 0-terminated, so we allocate one
     * byte more, read the string and NULL-terminate it ourselves. */
    if (!(res = av_malloc(size + 1)))
        return AVERROR(ENOMEM);
    if (avio_read(pb, (uint8_t *) res, size) != size) {
        av_free(res);
        return AVERROR(EIO);
    }
    (res)[size] = '\0';
    av_free(*str);
    *str = res;

    return 0;
}

/*
 * Read the next element as binary data.
 * 0 is success, < 0 is failure.
 */
static int ebml_read_binary(AVIOContext *pb, int length, EbmlBin *bin)
{
    av_fast_padded_malloc(&bin->data, &bin->size, length);
    if (!bin->data)
        return AVERROR(ENOMEM);

    bin->size = length;
    bin->pos  = avio_tell(pb);
    if (avio_read(pb, bin->data, length) != length) {
        av_freep(&bin->data);
        bin->size = 0;
        return AVERROR(EIO);
    }

    return 0;
}

/*
 * Read the next element, but only the header. The contents
 * are supposed to be sub-elements which can be read separately.
 * 0 is success, < 0 is failure.
 */
static int ebml_read_master(MatroskaDemuxContext *matroska, uint64_t length)
{
    AVIOContext *pb = matroska->ctx->pb;
    MatroskaLevel *level;

    if (matroska->num_levels >= EBML_MAX_DEPTH) {
        av_log(matroska->ctx, AV_LOG_ERROR,
               "File moves beyond max. allowed depth (%d)\n", EBML_MAX_DEPTH);
        return AVERROR(ENOSYS);
    }

    level         = &matroska->levels[matroska->num_levels++];
    level->start  = avio_tell(pb);
    level->length = length;

    return 0;
}

/*
 * Read signed/unsigned "EBML" numbers.
 * Return: number of bytes processed, < 0 on error
 */
static int matroska_ebmlnum_uint(MatroskaDemuxContext *matroska,
                                 uint8_t *data, uint32_t size, uint64_t *num)
{
    AVIOContext pb;
    ffio_init_context(&pb, data, size, 0, NULL, NULL, NULL, NULL);
    return ebml_read_num(matroska, &pb, FFMIN(size, 8), num);
}

/*
 * Same as above, but signed.
 */
static int matroska_ebmlnum_sint(MatroskaDemuxContext *matroska,
                                 uint8_t *data, uint32_t size, int64_t *num)
{
    uint64_t unum;
    int res;

    /* read as unsigned number first */
    if ((res = matroska_ebmlnum_uint(matroska, data, size, &unum)) < 0)
        return res;

    /* make signed (weird way) */
    *num = unum - ((1LL << (7 * res - 1)) - 1);

    return res;
}

static int ebml_parse_elem(MatroskaDemuxContext *matroska,
                           EbmlSyntax *syntax, void *data);

static int ebml_parse_id(MatroskaDemuxContext *matroska, EbmlSyntax *syntax,
                         uint32_t id, void *data)
{
    int i;
    for (i = 0; syntax[i].id; i++)
        if (id == syntax[i].id)
            break;
    if (!syntax[i].id && id == MATROSKA_ID_CLUSTER &&
        matroska->num_levels > 0                   &&
        matroska->levels[matroska->num_levels - 1].length == 0xffffffffffffff)
        return 0;  // we reached the end of an unknown size cluster
    if (!syntax[i].id && id != EBML_ID_VOID && id != EBML_ID_CRC32) {
        av_log(matroska->ctx, AV_LOG_INFO, "Unknown entry 0x%"PRIX32"\n", id);
        if (matroska->ctx->error_recognition & AV_EF_EXPLODE)
            return AVERROR_INVALIDDATA;
    }
    return ebml_parse_elem(matroska, &syntax[i], data);
}

static int ebml_parse(MatroskaDemuxContext *matroska, EbmlSyntax *syntax,
                      void *data)
{
    if (!matroska->current_id) {
        uint64_t id;
        int res = ebml_read_num(matroska, matroska->ctx->pb, 4, &id);
        if (res < 0)
            return res;
        matroska->current_id = id | 1 << 7 * res;
    }
    return ebml_parse_id(matroska, syntax, matroska->current_id, data);
}

static int ebml_parse_nest(MatroskaDemuxContext *matroska, EbmlSyntax *syntax,
                           void *data)
{
    int i, res = 0;

    for (i = 0; syntax[i].id; i++)
        switch (syntax[i].type) {
        case EBML_UINT:
            *(uint64_t *) ((char *) data + syntax[i].data_offset) = syntax[i].def.u;
            break;
        case EBML_FLOAT:
            *(double *) ((char *) data + syntax[i].data_offset) = syntax[i].def.f;
            break;
        case EBML_STR:
        case EBML_UTF8:
            // the default may be NULL
            if (syntax[i].def.s) {
                uint8_t **dst = (uint8_t **) ((uint8_t *) data + syntax[i].data_offset);
                *dst = av_strdup(syntax[i].def.s);
                if (!*dst)
                    return AVERROR(ENOMEM);
            }
            break;
        }

    while (!res && !ebml_level_end(matroska))
        res = ebml_parse(matroska, syntax, data);

    return res;
}

static int ebml_parse_elem(MatroskaDemuxContext *matroska,
                           EbmlSyntax *syntax, void *data)
{
    static const uint64_t max_lengths[EBML_TYPE_COUNT] = {
        [EBML_UINT]  = 8,
        [EBML_FLOAT] = 8,
        // max. 16 MB for strings
        [EBML_STR]   = 0x1000000,
        [EBML_UTF8]  = 0x1000000,
        // max. 256 MB for binary data
        [EBML_BIN]   = 0x10000000,
        // no limits for anything else
    };
    AVIOContext *pb = matroska->ctx->pb;
    uint32_t id = syntax->id;
    uint64_t length;
    int res;
    void *newelem;

    data = (char *) data + syntax->data_offset;
    if (syntax->list_elem_size) {
        EbmlList *list = data;
        newelem = av_realloc_array(list->elem, list->nb_elem + 1, syntax->list_elem_size);
        if (!newelem)
            return AVERROR(ENOMEM);
        list->elem = newelem;
        data = (char *) list->elem + list->nb_elem * syntax->list_elem_size;
        memset(data, 0, syntax->list_elem_size);
        list->nb_elem++;
    }

    if (syntax->type != EBML_PASS && syntax->type != EBML_STOP) {
        matroska->current_id = 0;
        if ((res = ebml_read_length(matroska, pb, &length)) < 0)
            return res;
        if (max_lengths[syntax->type] && length > max_lengths[syntax->type]) {
            av_log(matroska->ctx, AV_LOG_ERROR,
                   "Invalid length 0x%"PRIx64" > 0x%"PRIx64" for syntax element %i\n",
                   length, max_lengths[syntax->type], syntax->type);
            return AVERROR_INVALIDDATA;
        }
    }

    switch (syntax->type) {
    case EBML_UINT:
        res = ebml_read_uint(pb, length, data);
        break;
    case EBML_SINT:
        res = ebml_read_sint(pb, length, data);
        break;
    case EBML_FLOAT:
        res = ebml_read_float(pb, length, data);
        break;
    case EBML_STR:
    case EBML_UTF8:
        res = ebml_read_ascii(pb, length, data);
        break;
    case EBML_BIN:
        res = ebml_read_binary(pb, length, data);
        break;
    case EBML_NEST:
        if ((res = ebml_read_master(matroska, length)) < 0)
            return res;
        if (id == MATROSKA_ID_SEGMENT)
            matroska->segment_start = avio_tell(matroska->ctx->pb);
        return ebml_parse_nest(matroska, syntax->def.n, data);
    case EBML_PASS:
        return ebml_parse_id(matroska, syntax->def.n, id, data);
    case EBML_STOP:
        return 1;
    default:
        if (ffio_limit(pb, length) != length)
            return AVERROR(EIO);
        return avio_skip(pb, length) < 0 ? AVERROR(EIO) : 0;
    }
    if (res == AVERROR_INVALIDDATA)
        av_log(matroska->ctx, AV_LOG_ERROR, "Invalid element\n");
    else if (res == AVERROR(EIO))
        av_log(matroska->ctx, AV_LOG_ERROR, "Read error\n");
    return res;
}

static void ebml_free(EbmlSyntax *syntax, void *data)
{
    int i, j;
    for (i = 0; syntax[i].id; i++) {
        void *data_off = (char *) data + syntax[i].data_offset;
        switch (syntax[i].type) {
        case EBML_STR:
        case EBML_UTF8:
            av_freep(data_off);
            break;
        case EBML_BIN:
            av_freep(&((EbmlBin *) data_off)->data);
            break;
        case EBML_NEST:
            if (syntax[i].list_elem_size) {
                EbmlList *list = data_off;
                char *ptr = list->elem;
                for (j = 0; j < list->nb_elem;
                     j++, ptr += syntax[i].list_elem_size)
                    ebml_free(syntax[i].def.n, ptr);
                av_free(list->elem);
            } else
                ebml_free(syntax[i].def.n, data_off);
        default:
            break;
        }
    }
}

/*
 * Autodetecting...
 */
static int matroska_probe(AVProbeData *p)
{
    uint64_t total = 0;
    int len_mask = 0x80, size = 1, n = 1, i;

    /* EBML header? */
    if (AV_RB32(p->buf) != EBML_ID_HEADER)
        return 0;

    /* length of header */
    total = p->buf[4];
    while (size <= 8 && !(total & len_mask)) {
        size++;
        len_mask >>= 1;
    }
    if (size > 8)
        return 0;
    total &= (len_mask - 1);
    while (n < size)
        total = (total << 8) | p->buf[4 + n++];

    /* Does the probe data contain the whole header? */
    if (p->buf_size < 4 + size + total)
        return 0;

    /* The header should contain a known document type. For now,
     * we don't parse the whole header but simply check for the
     * availability of that array of characters inside the header.
     * Not fully fool-proof, but good enough. */
    for (i = 0; i < FF_ARRAY_ELEMS(matroska_doctypes); i++) {
        int probelen = strlen(matroska_doctypes[i]);
        if (total < probelen)
            continue;
        for (n = 4 + size; n <= 4 + size + total - probelen; n++)
            if (!memcmp(p->buf + n, matroska_doctypes[i], probelen))
                return AVPROBE_SCORE_MAX;
    }

    // probably valid EBML header but no recognized doctype
    return AVPROBE_SCORE_EXTENSION;
}

static MatroskaTrack *matroska_find_track_by_num(MatroskaDemuxContext *matroska,
                                                 int num)
{
    MatroskaTrack *tracks = matroska->tracks.elem;
    int i;

    for (i = 0; i < matroska->tracks.nb_elem; i++)
        if (tracks[i].num == num)
            return &tracks[i];

    av_log(matroska->ctx, AV_LOG_ERROR, "Invalid track number %d\n", num);
    return NULL;
}

static int matroska_decode_buffer(uint8_t **buf, int *buf_size,
                                  MatroskaTrack *track)
{
    MatroskaTrackEncoding *encodings = track->encodings.elem;
    uint8_t *data = *buf;
    int isize = *buf_size;
    uint8_t *pkt_data = NULL;
    uint8_t av_unused *newpktdata;
    int pkt_size = isize;
    int result = 0;
    int olen;

    if (pkt_size >= 10000000U)
        return AVERROR_INVALIDDATA;

    switch (encodings[0].compression.algo) {
    case MATROSKA_TRACK_ENCODING_COMP_HEADERSTRIP:
    {
        int header_size = encodings[0].compression.settings.size;
        uint8_t *header = encodings[0].compression.settings.data;

        if (header_size && !header) {
            av_log(NULL, AV_LOG_ERROR, "Compression size but no data in headerstrip\n");
            return -1;
        }

        if (!header_size)
            return 0;

        pkt_size = isize + header_size;
        pkt_data = av_malloc(pkt_size);
        if (!pkt_data)
            return AVERROR(ENOMEM);

        memcpy(pkt_data, header, header_size);
        memcpy(pkt_data + header_size, data, isize);
        break;
    }
#if CONFIG_LZO
    case MATROSKA_TRACK_ENCODING_COMP_LZO:
        do {
            olen       = pkt_size *= 3;
            newpktdata = av_realloc(pkt_data, pkt_size + AV_LZO_OUTPUT_PADDING);
            if (!newpktdata) {
                result = AVERROR(ENOMEM);
                goto failed;
            }
            pkt_data = newpktdata;
            result   = av_lzo1x_decode(pkt_data, &olen, data, &isize);
        } while (result == AV_LZO_OUTPUT_FULL && pkt_size < 10000000);
        if (result) {
            result = AVERROR_INVALIDDATA;
            goto failed;
        }
        pkt_size -= olen;
        break;
#endif
#if CONFIG_ZLIB
    case MATROSKA_TRACK_ENCODING_COMP_ZLIB:
    {
        z_stream zstream = { 0 };
        if (inflateInit(&zstream) != Z_OK)
            return -1;
        zstream.next_in  = data;
        zstream.avail_in = isize;
        do {
            pkt_size  *= 3;
            newpktdata = av_realloc(pkt_data, pkt_size);
            if (!newpktdata) {
                inflateEnd(&zstream);
                goto failed;
            }
            pkt_data          = newpktdata;
            zstream.avail_out = pkt_size - zstream.total_out;
            zstream.next_out  = pkt_data + zstream.total_out;
            if (pkt_data) {
                result = inflate(&zstream, Z_NO_FLUSH);
            } else
                result = Z_MEM_ERROR;
        } while (result == Z_OK && pkt_size < 10000000);
        pkt_size = zstream.total_out;
        inflateEnd(&zstream);
        if (result != Z_STREAM_END) {
            if (result == Z_MEM_ERROR)
                result = AVERROR(ENOMEM);
            else
                result = AVERROR_INVALIDDATA;
            goto failed;
        }
        break;
    }
#endif
#if CONFIG_BZLIB
    case MATROSKA_TRACK_ENCODING_COMP_BZLIB:
    {
        bz_stream bzstream = { 0 };
        if (BZ2_bzDecompressInit(&bzstream, 0, 0) != BZ_OK)
            return -1;
        bzstream.next_in  = data;
        bzstream.avail_in = isize;
        do {
            pkt_size  *= 3;
            newpktdata = av_realloc(pkt_data, pkt_size);
            if (!newpktdata) {
                BZ2_bzDecompressEnd(&bzstream);
                goto failed;
            }
            pkt_data           = newpktdata;
            bzstream.avail_out = pkt_size - bzstream.total_out_lo32;
            bzstream.next_out  = pkt_data + bzstream.total_out_lo32;
            if (pkt_data) {
                result = BZ2_bzDecompress(&bzstream);
            } else
                result = BZ_MEM_ERROR;
        } while (result == BZ_OK && pkt_size < 10000000);
        pkt_size = bzstream.total_out_lo32;
        BZ2_bzDecompressEnd(&bzstream);
        if (result != BZ_STREAM_END) {
            if (result == BZ_MEM_ERROR)
                result = AVERROR(ENOMEM);
            else
                result = AVERROR_INVALIDDATA;
            goto failed;
        }
        break;
    }
#endif
    default:
        return AVERROR_INVALIDDATA;
    }

    *buf      = pkt_data;
    *buf_size = pkt_size;
    return 0;

failed:
    av_free(pkt_data);
    return result;
}

#if FF_API_ASS_SSA
static void matroska_fix_ass_packet(MatroskaDemuxContext *matroska,
                                    AVPacket *pkt, uint64_t display_duration)
{
    AVBufferRef *line;
    char *layer, *ptr = pkt->data, *end = ptr + pkt->size;

    for (; *ptr != ',' && ptr < end - 1; ptr++)
        ;
    if (*ptr == ',')
        ptr++;
    layer = ptr;
    for (; *ptr != ',' && ptr < end - 1; ptr++)
        ;
    if (*ptr == ',') {
        int64_t end_pts = pkt->pts + display_duration;
        int sc = matroska->time_scale * pkt->pts / 10000000;
        int ec = matroska->time_scale * end_pts  / 10000000;
        int sh, sm, ss, eh, em, es, len;
        sh     = sc / 360000;
        sc    -= 360000 * sh;
        sm     = sc / 6000;
        sc    -= 6000 * sm;
        ss     = sc / 100;
        sc    -= 100 * ss;
        eh     = ec / 360000;
        ec    -= 360000 * eh;
        em     = ec / 6000;
        ec    -= 6000 * em;
        es     = ec / 100;
        ec    -= 100 * es;
        *ptr++ = '\0';
        len    = 50 + end - ptr + FF_INPUT_BUFFER_PADDING_SIZE;
        if (!(line = av_buffer_alloc(len)))
            return;
        snprintf(line->data, len,
                 "Dialogue: %s,%d:%02d:%02d.%02d,%d:%02d:%02d.%02d,%s\r\n",
                 layer, sh, sm, ss, sc, eh, em, es, ec, ptr);
        av_buffer_unref(&pkt->buf);
        pkt->buf  = line;
        pkt->data = line->data;
        pkt->size = strlen(line->data);
    }
}

static int matroska_merge_packets(AVPacket *out, AVPacket *in)
{
    int ret = av_grow_packet(out, in->size);
    if (ret < 0)
        return ret;

    memcpy(out->data + out->size - in->size, in->data, in->size);

    av_free_packet(in);
    av_free(in);
    return 0;
}
#endif

static void matroska_convert_tag(AVFormatContext *s, EbmlList *list,
                                 AVDictionary **metadata, char *prefix)
{
    MatroskaTag *tags = list->elem;
    char key[1024];
    int i;

    for (i = 0; i < list->nb_elem; i++) {
        const char *lang = tags[i].lang &&
                           strcmp(tags[i].lang, "und") ? tags[i].lang : NULL;

        if (!tags[i].name) {
            av_log(s, AV_LOG_WARNING, "Skipping invalid tag with no TagName.\n");
            continue;
        }
        if (prefix)
            snprintf(key, sizeof(key), "%s/%s", prefix, tags[i].name);
        else
            av_strlcpy(key, tags[i].name, sizeof(key));
        if (tags[i].def || !lang) {
            av_dict_set(metadata, key, tags[i].string, 0);
            if (tags[i].sub.nb_elem)
                matroska_convert_tag(s, &tags[i].sub, metadata, key);
        }
        if (lang) {
            av_strlcat(key, "-", sizeof(key));
            av_strlcat(key, lang, sizeof(key));
            av_dict_set(metadata, key, tags[i].string, 0);
            if (tags[i].sub.nb_elem)
                matroska_convert_tag(s, &tags[i].sub, metadata, key);
        }
    }
    ff_metadata_conv(metadata, NULL, ff_mkv_metadata_conv);
}

static void matroska_convert_tags(AVFormatContext *s)
{
    MatroskaDemuxContext *matroska = s->priv_data;
    MatroskaTags *tags = matroska->tags.elem;
    int i, j;

    for (i = 0; i < matroska->tags.nb_elem; i++) {
        if (tags[i].target.attachuid) {
            MatroskaAttachment *attachment = matroska->attachments.elem;
            for (j = 0; j < matroska->attachments.nb_elem; j++)
                if (attachment[j].uid == tags[i].target.attachuid &&
                    attachment[j].stream)
                    matroska_convert_tag(s, &tags[i].tag,
                                         &attachment[j].stream->metadata, NULL);
        } else if (tags[i].target.chapteruid) {
            MatroskaChapter *chapter = matroska->chapters.elem;
            for (j = 0; j < matroska->chapters.nb_elem; j++)
                if (chapter[j].uid == tags[i].target.chapteruid &&
                    chapter[j].chapter)
                    matroska_convert_tag(s, &tags[i].tag,
                                         &chapter[j].chapter->metadata, NULL);
        } else if (tags[i].target.trackuid) {
            MatroskaTrack *track = matroska->tracks.elem;
            for (j = 0; j < matroska->tracks.nb_elem; j++)
                if (track[j].uid == tags[i].target.trackuid && track[j].stream)
                    matroska_convert_tag(s, &tags[i].tag,
                                         &track[j].stream->metadata, NULL);
        } else {
            matroska_convert_tag(s, &tags[i].tag, &s->metadata,
                                 tags[i].target.type);
        }
    }
}

static int matroska_parse_seekhead_entry(MatroskaDemuxContext *matroska,
                                         int idx)
{
    EbmlList *seekhead_list = &matroska->seekhead;
    uint32_t level_up       = matroska->level_up;
    uint32_t saved_id       = matroska->current_id;
    MatroskaSeekhead *seekhead = seekhead_list->elem;
    int64_t before_pos = avio_tell(matroska->ctx->pb);
    MatroskaLevel level;
    int64_t offset;
    int ret = 0;

    if (idx >= seekhead_list->nb_elem            ||
        seekhead[idx].id == MATROSKA_ID_SEEKHEAD ||
        seekhead[idx].id == MATROSKA_ID_CLUSTER)
        return 0;

    /* seek */
    offset = seekhead[idx].pos + matroska->segment_start;
    if (avio_seek(matroska->ctx->pb, offset, SEEK_SET) == offset) {
        /* We don't want to lose our seekhead level, so we add
         * a dummy. This is a crude hack. */
        if (matroska->num_levels == EBML_MAX_DEPTH) {
            av_log(matroska->ctx, AV_LOG_INFO,
                   "Max EBML element depth (%d) reached, "
                   "cannot parse further.\n", EBML_MAX_DEPTH);
            ret = AVERROR_INVALIDDATA;
        } else {
            level.start  = 0;
            level.length = (uint64_t) -1;
            matroska->levels[matroska->num_levels] = level;
            matroska->num_levels++;
            matroska->current_id                   = 0;

            ret = ebml_parse(matroska, matroska_segment, matroska);

            /* remove dummy level */
            while (matroska->num_levels) {
                uint64_t length = matroska->levels[--matroska->num_levels].length;
                if (length == (uint64_t) -1)
                    break;
            }
        }
    }
    /* seek back */
    avio_seek(matroska->ctx->pb, before_pos, SEEK_SET);
    matroska->level_up   = level_up;
    matroska->current_id = saved_id;

    return ret;
}

static void matroska_execute_seekhead(MatroskaDemuxContext *matroska)
{
    EbmlList *seekhead_list = &matroska->seekhead;
    int64_t before_pos = avio_tell(matroska->ctx->pb);
    int i;

    // we should not do any seeking in the streaming case
    if (!matroska->ctx->pb->seekable ||
        (matroska->ctx->flags & AVFMT_FLAG_IGNIDX))
        return;

    for (i = 0; i < seekhead_list->nb_elem; i++) {
        MatroskaSeekhead *seekhead = seekhead_list->elem;
        if (seekhead[i].pos <= before_pos)
            continue;

        // defer cues parsing until we actually need cue data.
        if (seekhead[i].id == MATROSKA_ID_CUES) {
            matroska->cues_parsing_deferred = 1;
            continue;
        }

        if (matroska_parse_seekhead_entry(matroska, i) < 0) {
            // mark index as broken
            matroska->cues_parsing_deferred = -1;
            break;
        }
    }
}

static void matroska_add_index_entries(MatroskaDemuxContext *matroska)
{
    EbmlList *index_list;
    MatroskaIndex *index;
    int index_scale = 1;
    int i, j;

    index_list = &matroska->index;
    index      = index_list->elem;
    if (index_list->nb_elem &&
        index[0].time > 1E14 / matroska->time_scale) {
        av_log(matroska->ctx, AV_LOG_WARNING, "Working around broken index.\n");
        index_scale = matroska->time_scale;
    }
    for (i = 0; i < index_list->nb_elem; i++) {
        EbmlList *pos_list    = &index[i].pos;
        MatroskaIndexPos *pos = pos_list->elem;
        for (j = 0; j < pos_list->nb_elem; j++) {
            MatroskaTrack *track = matroska_find_track_by_num(matroska,
                                                              pos[j].track);
            if (track && track->stream)
                av_add_index_entry(track->stream,
                                   pos[j].pos + matroska->segment_start,
                                   index[i].time / index_scale, 0, 0,
                                   AVINDEX_KEYFRAME);
        }
    }
}

static void matroska_parse_cues(MatroskaDemuxContext *matroska) {
    EbmlList *seekhead_list = &matroska->seekhead;
    MatroskaSeekhead *seekhead = seekhead_list->elem;
    int i;

    for (i = 0; i < seekhead_list->nb_elem; i++)
        if (seekhead[i].id == MATROSKA_ID_CUES)
            break;
    av_assert1(i <= seekhead_list->nb_elem);

    if (matroska_parse_seekhead_entry(matroska, i) < 0)
       matroska->cues_parsing_deferred = -1;
    matroska_add_index_entries(matroska);
}

static int matroska_aac_profile(char *codec_id)
{
    static const char *const aac_profiles[] = { "MAIN", "LC", "SSR" };
    int profile;

    for (profile = 0; profile < FF_ARRAY_ELEMS(aac_profiles); profile++)
        if (strstr(codec_id, aac_profiles[profile]))
            break;
    return profile + 1;
}

static int matroska_aac_sri(int samplerate)
{
    int sri;

    for (sri = 0; sri < FF_ARRAY_ELEMS(avpriv_mpeg4audio_sample_rates); sri++)
        if (avpriv_mpeg4audio_sample_rates[sri] == samplerate)
            break;
    return sri;
}

static void matroska_metadata_creation_time(AVDictionary **metadata, int64_t date_utc)
{
    char buffer[32];
    /* Convert to seconds and adjust by number of seconds between 2001-01-01 and Epoch */
    time_t creation_time = date_utc / 1000000000 + 978307200;
    struct tm *ptm = gmtime(&creation_time);
    if (!ptm) return;
    strftime(buffer, sizeof(buffer), "%Y-%m-%d %H:%M:%S", ptm);
    av_dict_set(metadata, "creation_time", buffer, 0);
}

static int matroska_parse_flac(AVFormatContext *s,
                               MatroskaTrack *track,
                               int *offset)
{
    AVStream *st = track->stream;
    uint8_t *p = track->codec_priv.data;
    int size   = track->codec_priv.size;

    if (size < 8 + FLAC_STREAMINFO_SIZE || p[4] & 0x7f) {
        av_log(s, AV_LOG_WARNING, "Invalid FLAC private data\n");
        track->codec_priv.size = 0;
        return 0;
    }
    *offset = 8;
    track->codec_priv.size = 8 + FLAC_STREAMINFO_SIZE;

    p    += track->codec_priv.size;
    size -= track->codec_priv.size;

    /* parse the remaining metadata blocks if present */
    while (size >= 4) {
        int block_last, block_type, block_size;

        flac_parse_block_header(p, &block_last, &block_type, &block_size);

        p    += 4;
        size -= 4;
        if (block_size > size)
            return 0;

        /* check for the channel mask */
        if (block_type == FLAC_METADATA_TYPE_VORBIS_COMMENT) {
            AVDictionary *dict = NULL;
            AVDictionaryEntry *chmask;

            ff_vorbis_comment(s, &dict, p, block_size, 0);
            chmask = av_dict_get(dict, "WAVEFORMATEXTENSIBLE_CHANNEL_MASK", NULL, 0);
            if (chmask) {
                uint64_t mask = strtol(chmask->value, NULL, 0);
                if (!mask || mask & ~0x3ffffULL) {
                    av_log(s, AV_LOG_WARNING,
                           "Invalid value of WAVEFORMATEXTENSIBLE_CHANNEL_MASK\n");
                } else
                    st->codec->channel_layout = mask;
            }
            av_dict_free(&dict);
        }

        p    += block_size;
        size -= block_size;
    }

    return 0;
}

static int matroska_parse_tracks(AVFormatContext *s)
{
    MatroskaDemuxContext *matroska = s->priv_data;
    MatroskaTrack *tracks = matroska->tracks.elem;
    AVStream *st;
    int i, j, ret;
    int k;

    for (i = 0; i < matroska->tracks.nb_elem; i++) {
        MatroskaTrack *track = &tracks[i];
        enum AVCodecID codec_id = AV_CODEC_ID_NONE;
        EbmlList *encodings_list = &track->encodings;
        MatroskaTrackEncoding *encodings = encodings_list->elem;
        uint8_t *extradata = NULL;
        int extradata_size = 0;
        int extradata_offset = 0;
        uint32_t fourcc = 0;
        AVIOContext b;
        char* key_id_base64 = NULL;
        int bit_depth = -1;

        /* Apply some sanity checks. */
        if (track->type != MATROSKA_TRACK_TYPE_VIDEO &&
            track->type != MATROSKA_TRACK_TYPE_AUDIO &&
            track->type != MATROSKA_TRACK_TYPE_SUBTITLE &&
            track->type != MATROSKA_TRACK_TYPE_METADATA) {
            av_log(matroska->ctx, AV_LOG_INFO,
                   "Unknown or unsupported track type %"PRIu64"\n",
                   track->type);
            continue;
        }
        if (!track->codec_id)
            continue;

        if (track->type == MATROSKA_TRACK_TYPE_VIDEO) {
            if (!track->default_duration && track->video.frame_rate > 0)
                track->default_duration = 1000000000 / track->video.frame_rate;
            if (track->video.display_width == -1)
                track->video.display_width = track->video.pixel_width;
            if (track->video.display_height == -1)
                track->video.display_height = track->video.pixel_height;
            if (track->video.color_space.size == 4)
                fourcc = AV_RL32(track->video.color_space.data);
        } else if (track->type == MATROSKA_TRACK_TYPE_AUDIO) {
            if (!track->audio.out_samplerate)
                track->audio.out_samplerate = track->audio.samplerate;
        }
        if (encodings_list->nb_elem > 1) {
            av_log(matroska->ctx, AV_LOG_ERROR,
                   "Multiple combined encodings not supported");
        } else if (encodings_list->nb_elem == 1) {
            if (encodings[0].type) {
                if (encodings[0].encryption.key_id.size > 0) {
                    /* Save the encryption key id to be stored later as a
                       metadata tag. */
                    const int b64_size = AV_BASE64_SIZE(encodings[0].encryption.key_id.size);
                    key_id_base64 = av_malloc(b64_size);
                    if (key_id_base64 == NULL)
                        return AVERROR(ENOMEM);

                    av_base64_encode(key_id_base64, b64_size,
                                     encodings[0].encryption.key_id.data,
                                     encodings[0].encryption.key_id.size);
                } else {
                    encodings[0].scope = 0;
                    av_log(matroska->ctx, AV_LOG_ERROR,
                           "Unsupported encoding type");
                }
            } else if (
#if CONFIG_ZLIB
                 encodings[0].compression.algo != MATROSKA_TRACK_ENCODING_COMP_ZLIB  &&
#endif
#if CONFIG_BZLIB
                 encodings[0].compression.algo != MATROSKA_TRACK_ENCODING_COMP_BZLIB &&
#endif
#if CONFIG_LZO
                 encodings[0].compression.algo != MATROSKA_TRACK_ENCODING_COMP_LZO   &&
#endif
                 encodings[0].compression.algo != MATROSKA_TRACK_ENCODING_COMP_HEADERSTRIP) {
                encodings[0].scope = 0;
                av_log(matroska->ctx, AV_LOG_ERROR,
                       "Unsupported encoding type");
            } else if (track->codec_priv.size && encodings[0].scope & 2) {
                uint8_t *codec_priv = track->codec_priv.data;
                int ret = matroska_decode_buffer(&track->codec_priv.data,
                                                 &track->codec_priv.size,
                                                 track);
                if (ret < 0) {
                    track->codec_priv.data = NULL;
                    track->codec_priv.size = 0;
                    av_log(matroska->ctx, AV_LOG_ERROR,
                           "Failed to decode codec private data\n");
                }

                if (codec_priv != track->codec_priv.data)
                    av_free(codec_priv);
            }
        }

        for (j = 0; ff_mkv_codec_tags[j].id != AV_CODEC_ID_NONE; j++) {
            if (!strncmp(ff_mkv_codec_tags[j].str, track->codec_id,
                         strlen(ff_mkv_codec_tags[j].str))) {
                codec_id = ff_mkv_codec_tags[j].id;
                break;
            }
        }

        st = track->stream = avformat_new_stream(s, NULL);
        if (!st) {
            av_free(key_id_base64);
            return AVERROR(ENOMEM);
        }

        if (key_id_base64) {
            /* export encryption key id as base64 metadata tag */
            av_dict_set(&st->metadata, "enc_key_id", key_id_base64, 0);
            av_freep(&key_id_base64);
        }

        if (!strcmp(track->codec_id, "V_MS/VFW/FOURCC") &&
             track->codec_priv.size >= 40               &&
            track->codec_priv.data) {
            track->ms_compat    = 1;
            bit_depth           = AV_RL16(track->codec_priv.data + 14);
            fourcc              = AV_RL32(track->codec_priv.data + 16);
            codec_id            = ff_codec_get_id(ff_codec_bmp_tags,
                                                  fourcc);
            if (!codec_id)
                codec_id        = ff_codec_get_id(ff_codec_movvideo_tags,
                                                  fourcc);
            extradata_offset    = 40;
        } else if (!strcmp(track->codec_id, "A_MS/ACM") &&
                   track->codec_priv.size >= 14         &&
                   track->codec_priv.data) {
            int ret;
            ffio_init_context(&b, track->codec_priv.data,
                              track->codec_priv.size,
                              0, NULL, NULL, NULL, NULL);
            ret = ff_get_wav_header(&b, st->codec, track->codec_priv.size);
            if (ret < 0)
                return ret;
            codec_id         = st->codec->codec_id;
            extradata_offset = FFMIN(track->codec_priv.size, 18);
        } else if (!strcmp(track->codec_id, "A_QUICKTIME")
                   && (track->codec_priv.size >= 86)
                   && (track->codec_priv.data)) {
            fourcc = AV_RL32(track->codec_priv.data + 4);
            codec_id = ff_codec_get_id(ff_codec_movaudio_tags, fourcc);
            if (ff_codec_get_id(ff_codec_movaudio_tags, AV_RL32(track->codec_priv.data))) {
                fourcc = AV_RL32(track->codec_priv.data);
                codec_id = ff_codec_get_id(ff_codec_movaudio_tags, fourcc);
            }
        } else if (!strcmp(track->codec_id, "V_QUICKTIME") &&
                   (track->codec_priv.size >= 21)          &&
                   (track->codec_priv.data)) {
            fourcc   = AV_RL32(track->codec_priv.data + 4);
            codec_id = ff_codec_get_id(ff_codec_movvideo_tags, fourcc);
            if (ff_codec_get_id(ff_codec_movvideo_tags, AV_RL32(track->codec_priv.data))) {
                fourcc   = AV_RL32(track->codec_priv.data);
                codec_id = ff_codec_get_id(ff_codec_movvideo_tags, fourcc);
            }
            if (codec_id == AV_CODEC_ID_NONE && AV_RL32(track->codec_priv.data+4) == AV_RL32("SMI "))
                codec_id = AV_CODEC_ID_SVQ3;
        } else if (codec_id == AV_CODEC_ID_PCM_S16BE) {
            switch (track->audio.bitdepth) {
            case  8:
                codec_id = AV_CODEC_ID_PCM_U8;
                break;
            case 24:
                codec_id = AV_CODEC_ID_PCM_S24BE;
                break;
            case 32:
                codec_id = AV_CODEC_ID_PCM_S32BE;
                break;
            }
        } else if (codec_id == AV_CODEC_ID_PCM_S16LE) {
            switch (track->audio.bitdepth) {
            case  8:
                codec_id = AV_CODEC_ID_PCM_U8;
                break;
            case 24:
                codec_id = AV_CODEC_ID_PCM_S24LE;
                break;
            case 32:
                codec_id = AV_CODEC_ID_PCM_S32LE;
                break;
            }
        } else if (codec_id == AV_CODEC_ID_PCM_F32LE &&
                   track->audio.bitdepth == 64) {
            codec_id = AV_CODEC_ID_PCM_F64LE;
        } else if (codec_id == AV_CODEC_ID_AAC && !track->codec_priv.size) {
            int profile = matroska_aac_profile(track->codec_id);
            int sri     = matroska_aac_sri(track->audio.samplerate);
            extradata   = av_mallocz(5 + FF_INPUT_BUFFER_PADDING_SIZE);
            if (!extradata)
                return AVERROR(ENOMEM);
            extradata[0] = (profile << 3) | ((sri & 0x0E) >> 1);
            extradata[1] = ((sri & 0x01) << 7) | (track->audio.channels << 3);
            if (strstr(track->codec_id, "SBR")) {
                sri            = matroska_aac_sri(track->audio.out_samplerate);
                extradata[2]   = 0x56;
                extradata[3]   = 0xE5;
                extradata[4]   = 0x80 | (sri << 3);
                extradata_size = 5;
            } else
                extradata_size = 2;
        } else if (codec_id == AV_CODEC_ID_ALAC && track->codec_priv.size && track->codec_priv.size < INT_MAX - 12 - FF_INPUT_BUFFER_PADDING_SIZE) {
            /* Only ALAC's magic cookie is stored in Matroska's track headers.
             * Create the "atom size", "tag", and "tag version" fields the
             * decoder expects manually. */
            extradata_size = 12 + track->codec_priv.size;
            extradata      = av_mallocz(extradata_size +
                                        FF_INPUT_BUFFER_PADDING_SIZE);
            if (!extradata)
                return AVERROR(ENOMEM);
            AV_WB32(extradata, extradata_size);
            memcpy(&extradata[4], "alac", 4);
            AV_WB32(&extradata[8], 0);
            memcpy(&extradata[12], track->codec_priv.data,
                   track->codec_priv.size);
        } else if (codec_id == AV_CODEC_ID_TTA) {
            extradata_size = 30;
            extradata      = av_mallocz(extradata_size + FF_INPUT_BUFFER_PADDING_SIZE);
            if (!extradata)
                return AVERROR(ENOMEM);
            ffio_init_context(&b, extradata, extradata_size, 1,
                              NULL, NULL, NULL, NULL);
            avio_write(&b, "TTA1", 4);
            avio_wl16(&b, 1);
            avio_wl16(&b, track->audio.channels);
            avio_wl16(&b, track->audio.bitdepth);
            if (track->audio.out_samplerate < 0 || track->audio.out_samplerate > INT_MAX)
                return AVERROR_INVALIDDATA;
            avio_wl32(&b, track->audio.out_samplerate);
            avio_wl32(&b, av_rescale((matroska->duration * matroska->time_scale),
                                     track->audio.out_samplerate,
                                     AV_TIME_BASE * 1000));
        } else if (codec_id == AV_CODEC_ID_RV10 ||
                   codec_id == AV_CODEC_ID_RV20 ||
                   codec_id == AV_CODEC_ID_RV30 ||
                   codec_id == AV_CODEC_ID_RV40) {
            extradata_offset = 26;
        } else if (codec_id == AV_CODEC_ID_RA_144) {
            track->audio.out_samplerate = 8000;
            track->audio.channels       = 1;
        } else if ((codec_id == AV_CODEC_ID_RA_288 ||
                    codec_id == AV_CODEC_ID_COOK   ||
                    codec_id == AV_CODEC_ID_ATRAC3 ||
                    codec_id == AV_CODEC_ID_SIPR)
                      && track->codec_priv.data) {
            int flavor;

            ffio_init_context(&b, track->codec_priv.data,
                              track->codec_priv.size,
                              0, NULL, NULL, NULL, NULL);
            avio_skip(&b, 22);
            flavor                       = avio_rb16(&b);
            track->audio.coded_framesize = avio_rb32(&b);
            avio_skip(&b, 12);
            track->audio.sub_packet_h    = avio_rb16(&b);
            track->audio.frame_size      = avio_rb16(&b);
            track->audio.sub_packet_size = avio_rb16(&b);
            if (flavor                        < 0 ||
                track->audio.coded_framesize <= 0 ||
                track->audio.sub_packet_h    <= 0 ||
                track->audio.frame_size      <= 0 ||
                track->audio.sub_packet_size <= 0)
                return AVERROR_INVALIDDATA;
            track->audio.buf = av_malloc_array(track->audio.sub_packet_h,
                                               track->audio.frame_size);
            if (!track->audio.buf)
                return AVERROR(ENOMEM);
            if (codec_id == AV_CODEC_ID_RA_288) {
                st->codec->block_align = track->audio.coded_framesize;
                track->codec_priv.size = 0;
            } else {
                if (codec_id == AV_CODEC_ID_SIPR && flavor < 4) {
                    static const int sipr_bit_rate[4] = { 6504, 8496, 5000, 16000 };
                    track->audio.sub_packet_size = ff_sipr_subpk_size[flavor];
                    st->codec->bit_rate          = sipr_bit_rate[flavor];
                }
                st->codec->block_align = track->audio.sub_packet_size;
                extradata_offset       = 78;
            }
        } else if (codec_id == AV_CODEC_ID_FLAC && track->codec_priv.size) {
            ret = matroska_parse_flac(s, track, &extradata_offset);
            if (ret < 0)
                return ret;
        } else if (codec_id == AV_CODEC_ID_PRORES && track->codec_priv.size == 4) {
            fourcc = AV_RL32(track->codec_priv.data);
        }
        track->codec_priv.size -= extradata_offset;

        if (codec_id == AV_CODEC_ID_NONE)
            av_log(matroska->ctx, AV_LOG_INFO,
                   "Unknown/unsupported AVCodecID %s.\n", track->codec_id);

        if (track->time_scale < 0.01)
            track->time_scale = 1.0;
        avpriv_set_pts_info(st, 64, matroska->time_scale * track->time_scale,
                            1000 * 1000 * 1000);    /* 64 bit pts in ns */

        /* convert the delay from ns to the track timebase */
        track->codec_delay = av_rescale_q(track->codec_delay,
                                          (AVRational){ 1, 1000000000 },
                                          st->time_base);

        st->codec->codec_id = codec_id;

        if (strcmp(track->language, "und"))
            av_dict_set(&st->metadata, "language", track->language, 0);
        av_dict_set(&st->metadata, "title", track->name, 0);

        if (track->flag_default)
            st->disposition |= AV_DISPOSITION_DEFAULT;
        if (track->flag_forced)
            st->disposition |= AV_DISPOSITION_FORCED;

        if (!st->codec->extradata) {
            if (extradata) {
                st->codec->extradata      = extradata;
                st->codec->extradata_size = extradata_size;
            } else if (track->codec_priv.data && track->codec_priv.size > 0) {
                if (ff_alloc_extradata(st->codec, track->codec_priv.size))
                    return AVERROR(ENOMEM);
                memcpy(st->codec->extradata,
                       track->codec_priv.data + extradata_offset,
                       track->codec_priv.size);
            }
        }

        if (track->type == MATROSKA_TRACK_TYPE_VIDEO) {
            MatroskaTrackPlane *planes = track->operation.combine_planes.elem;

            st->codec->codec_type = AVMEDIA_TYPE_VIDEO;
            st->codec->codec_tag  = fourcc;
            if (bit_depth >= 0)
                st->codec->bits_per_coded_sample = bit_depth;
            st->codec->width      = track->video.pixel_width;
            st->codec->height     = track->video.pixel_height;
            av_reduce(&st->sample_aspect_ratio.num,
                      &st->sample_aspect_ratio.den,
                      st->codec->height * track->video.display_width,
                      st->codec->width  * track->video.display_height,
                      255);
            if (st->codec->codec_id != AV_CODEC_ID_HEVC)
                st->need_parsing = AVSTREAM_PARSE_HEADERS;

            if (track->default_duration) {
                av_reduce(&st->avg_frame_rate.num, &st->avg_frame_rate.den,
                          1000000000, track->default_duration, 30000);
#if FF_API_R_FRAME_RATE
                if (st->avg_frame_rate.num < st->avg_frame_rate.den * 1000L)
                    st->r_frame_rate = st->avg_frame_rate;
#endif
            }

            /* export stereo mode flag as metadata tag */
            if (track->video.stereo_mode && track->video.stereo_mode < MATROSKA_VIDEO_STEREO_MODE_COUNT)
                av_dict_set(&st->metadata, "stereo_mode", ff_matroska_video_stereo_mode[track->video.stereo_mode], 0);

            /* export alpha mode flag as metadata tag  */
            if (track->video.alpha_mode)
                av_dict_set(&st->metadata, "alpha_mode", "1", 0);

            /* if we have virtual track, mark the real tracks */
            for (j=0; j < track->operation.combine_planes.nb_elem; j++) {
                char buf[32];
                if (planes[j].type >= MATROSKA_VIDEO_STEREO_PLANE_COUNT)
                    continue;
                snprintf(buf, sizeof(buf), "%s_%d",
                         ff_matroska_video_stereo_plane[planes[j].type], i);
                for (k=0; k < matroska->tracks.nb_elem; k++)
                    if (planes[j].uid == tracks[k].uid) {
                        av_dict_set(&s->streams[k]->metadata,
                                    "stereo_mode", buf, 0);
                        break;
                    }
            }
            // add stream level stereo3d side data if it is a supported format
            if (track->video.stereo_mode < MATROSKA_VIDEO_STEREOMODE_TYPE_NB &&
                track->video.stereo_mode != 10 && track->video.stereo_mode != 12) {
                int ret = ff_mkv_stereo3d_conv(st, track->video.stereo_mode);
                if (ret < 0)
                    return ret;
            }
        } else if (track->type == MATROSKA_TRACK_TYPE_AUDIO) {
            st->codec->codec_type  = AVMEDIA_TYPE_AUDIO;
            st->codec->sample_rate = track->audio.out_samplerate;
            st->codec->channels    = track->audio.channels;
            if (!st->codec->bits_per_coded_sample)
                st->codec->bits_per_coded_sample = track->audio.bitdepth;
            if (st->codec->codec_id != AV_CODEC_ID_AAC)
                st->need_parsing = AVSTREAM_PARSE_HEADERS;
            if (track->codec_delay > 0) {
                st->codec->delay = av_rescale_q(track->codec_delay,
                                                st->time_base,
                                                (AVRational){1, st->codec->sample_rate});
            }
            if (track->seek_preroll > 0) {
                av_codec_set_seek_preroll(st->codec,
                                          av_rescale_q(track->seek_preroll,
                                                       (AVRational){1, 1000000000},
                                                       (AVRational){1, st->codec->sample_rate}));
            }
        } else if (codec_id == AV_CODEC_ID_WEBVTT) {
            st->codec->codec_type = AVMEDIA_TYPE_SUBTITLE;

            if (!strcmp(track->codec_id, "D_WEBVTT/CAPTIONS")) {
                st->disposition |= AV_DISPOSITION_CAPTIONS;
            } else if (!strcmp(track->codec_id, "D_WEBVTT/DESCRIPTIONS")) {
                st->disposition |= AV_DISPOSITION_DESCRIPTIONS;
            } else if (!strcmp(track->codec_id, "D_WEBVTT/METADATA")) {
                st->disposition |= AV_DISPOSITION_METADATA;
            }
        } else if (track->type == MATROSKA_TRACK_TYPE_SUBTITLE) {
            st->codec->codec_type = AVMEDIA_TYPE_SUBTITLE;
#if FF_API_ASS_SSA
            if (st->codec->codec_id == AV_CODEC_ID_SSA ||
                st->codec->codec_id == AV_CODEC_ID_ASS)
#else
            if (st->codec->codec_id == AV_CODEC_ID_ASS)
#endif
                matroska->contains_ssa = 1;
        }
    }

    return 0;
}

static int matroska_read_header(AVFormatContext *s)
{
    MatroskaDemuxContext *matroska = s->priv_data;
    EbmlList *attachments_list = &matroska->attachments;
    EbmlList *chapters_list    = &matroska->chapters;
    MatroskaAttachment *attachments;
    MatroskaChapter *chapters;
    uint64_t max_start = 0;
    int64_t pos;
    Ebml ebml = { 0 };
    int i, j, res;

    matroska->ctx = s;

    /* First read the EBML header. */
    if (ebml_parse(matroska, ebml_syntax, &ebml) ||
        ebml.version         > EBML_VERSION      ||
        ebml.max_size        > sizeof(uint64_t)  ||
        ebml.id_length       > sizeof(uint32_t)  ||
<<<<<<< HEAD
        ebml.doctype_version > 3                 ||
        !ebml.doctype) {
=======
        ebml.doctype_version > 3) {
>>>>>>> d4ae8ac9
        av_log(matroska->ctx, AV_LOG_ERROR,
               "EBML header using unsupported features\n"
               "(EBML version %"PRIu64", doctype %s, doc version %"PRIu64")\n",
               ebml.version, ebml.doctype, ebml.doctype_version);
        ebml_free(ebml_syntax, &ebml);
        return AVERROR_PATCHWELCOME;
    } else if (ebml.doctype_version == 3) {
        av_log(matroska->ctx, AV_LOG_WARNING,
               "EBML header using unsupported features\n"
               "(EBML version %"PRIu64", doctype %s, doc version %"PRIu64")\n",
               ebml.version, ebml.doctype, ebml.doctype_version);
    }
    for (i = 0; i < FF_ARRAY_ELEMS(matroska_doctypes); i++)
        if (!strcmp(ebml.doctype, matroska_doctypes[i]))
            break;
    if (i >= FF_ARRAY_ELEMS(matroska_doctypes)) {
        av_log(s, AV_LOG_WARNING, "Unknown EBML doctype '%s'\n", ebml.doctype);
        if (matroska->ctx->error_recognition & AV_EF_EXPLODE) {
            ebml_free(ebml_syntax, &ebml);
            return AVERROR_INVALIDDATA;
        }
    }
    ebml_free(ebml_syntax, &ebml);

    /* The next thing is a segment. */
    pos = avio_tell(matroska->ctx->pb);
    res = ebml_parse(matroska, matroska_segments, matroska);
    // try resyncing until we find a EBML_STOP type element.
    while (res != 1) {
        res = matroska_resync(matroska, pos);
        if (res < 0)
            return res;
        pos = avio_tell(matroska->ctx->pb);
        res = ebml_parse(matroska, matroska_segment, matroska);
    }
    matroska_execute_seekhead(matroska);

    if (!matroska->time_scale)
        matroska->time_scale = 1000000;
    if (matroska->duration)
        matroska->ctx->duration = matroska->duration * matroska->time_scale *
                                  1000 / AV_TIME_BASE;
    av_dict_set(&s->metadata, "title", matroska->title, 0);
    av_dict_set(&s->metadata, "encoder", matroska->muxingapp, 0);

    if (matroska->date_utc.size == 8)
        matroska_metadata_creation_time(&s->metadata, AV_RB64(matroska->date_utc.data));

    res = matroska_parse_tracks(s);
    if (res < 0)
        return res;

    attachments = attachments_list->elem;
    for (j = 0; j < attachments_list->nb_elem; j++) {
        if (!(attachments[j].filename && attachments[j].mime &&
              attachments[j].bin.data && attachments[j].bin.size > 0)) {
            av_log(matroska->ctx, AV_LOG_ERROR, "incomplete attachment\n");
        } else {
            AVStream *st = avformat_new_stream(s, NULL);
            if (!st)
                break;
            av_dict_set(&st->metadata, "filename", attachments[j].filename, 0);
            av_dict_set(&st->metadata, "mimetype", attachments[j].mime, 0);
            st->codec->codec_id   = AV_CODEC_ID_NONE;
            st->codec->codec_type = AVMEDIA_TYPE_ATTACHMENT;
            if (ff_alloc_extradata(st->codec, attachments[j].bin.size))
                break;
            memcpy(st->codec->extradata, attachments[j].bin.data,
                   attachments[j].bin.size);

            for (i = 0; ff_mkv_mime_tags[i].id != AV_CODEC_ID_NONE; i++) {
                if (!strncmp(ff_mkv_mime_tags[i].str, attachments[j].mime,
                             strlen(ff_mkv_mime_tags[i].str))) {
                    st->codec->codec_id = ff_mkv_mime_tags[i].id;
                    break;
                }
            }
            attachments[j].stream = st;
        }
    }

    chapters = chapters_list->elem;
    for (i = 0; i < chapters_list->nb_elem; i++)
        if (chapters[i].start != AV_NOPTS_VALUE && chapters[i].uid &&
            (max_start == 0 || chapters[i].start > max_start)) {
            chapters[i].chapter =
                avpriv_new_chapter(s, chapters[i].uid,
                                   (AVRational) { 1, 1000000000 },
                                   chapters[i].start, chapters[i].end,
                                   chapters[i].title);
            if (chapters[i].chapter) {
                av_dict_set(&chapters[i].chapter->metadata,
                            "title", chapters[i].title, 0);
            }
            max_start = chapters[i].start;
        }

    matroska_add_index_entries(matroska);

    matroska_convert_tags(s);

    return 0;
}

/*
 * Put one packet in an application-supplied AVPacket struct.
 * Returns 0 on success or -1 on failure.
 */
static int matroska_deliver_packet(MatroskaDemuxContext *matroska,
                                   AVPacket *pkt)
{
    if (matroska->num_packets > 0) {
        memcpy(pkt, matroska->packets[0], sizeof(AVPacket));
        av_free(matroska->packets[0]);
        if (matroska->num_packets > 1) {
            void *newpackets;
            memmove(&matroska->packets[0], &matroska->packets[1],
                    (matroska->num_packets - 1) * sizeof(AVPacket *));
            newpackets = av_realloc(matroska->packets,
                                    (matroska->num_packets - 1) *
                                    sizeof(AVPacket *));
            if (newpackets)
                matroska->packets = newpackets;
        } else {
            av_freep(&matroska->packets);
            matroska->prev_pkt = NULL;
        }
        matroska->num_packets--;
        return 0;
    }

    return -1;
}

/*
 * Free all packets in our internal queue.
 */
static void matroska_clear_queue(MatroskaDemuxContext *matroska)
{
    matroska->prev_pkt = NULL;
    if (matroska->packets) {
        int n;
        for (n = 0; n < matroska->num_packets; n++) {
            av_free_packet(matroska->packets[n]);
            av_free(matroska->packets[n]);
        }
        av_freep(&matroska->packets);
        matroska->num_packets = 0;
    }
}

static int matroska_parse_laces(MatroskaDemuxContext *matroska, uint8_t **buf,
                                int *buf_size, int type,
                                uint32_t **lace_buf, int *laces)
{
    int res = 0, n, size = *buf_size;
    uint8_t *data = *buf;
    uint32_t *lace_size;

    if (!type) {
        *laces    = 1;
        *lace_buf = av_mallocz(sizeof(int));
        if (!*lace_buf)
            return AVERROR(ENOMEM);

        *lace_buf[0] = size;
        return 0;
    }

    av_assert0(size > 0);
    *laces    = *data + 1;
    data     += 1;
    size     -= 1;
    lace_size = av_mallocz(*laces * sizeof(int));
    if (!lace_size)
        return AVERROR(ENOMEM);

    switch (type) {
    case 0x1: /* Xiph lacing */
    {
        uint8_t temp;
        uint32_t total = 0;
        for (n = 0; res == 0 && n < *laces - 1; n++) {
            while (1) {
                if (size <= total) {
                    res = AVERROR_INVALIDDATA;
                    break;
                }
                temp          = *data;
                total        += temp;
                lace_size[n] += temp;
                data         += 1;
                size         -= 1;
                if (temp != 0xff)
                    break;
            }
        }
        if (size <= total) {
            res = AVERROR_INVALIDDATA;
            break;
        }

        lace_size[n] = size - total;
        break;
    }

    case 0x2: /* fixed-size lacing */
        if (size % (*laces)) {
            res = AVERROR_INVALIDDATA;
            break;
        }
        for (n = 0; n < *laces; n++)
            lace_size[n] = size / *laces;
        break;

    case 0x3: /* EBML lacing */
    {
        uint64_t num;
        uint64_t total;
        n = matroska_ebmlnum_uint(matroska, data, size, &num);
        if (n < 0 || num > INT_MAX) {
            av_log(matroska->ctx, AV_LOG_INFO,
                   "EBML block data error\n");
            res = n<0 ? n : AVERROR_INVALIDDATA;
            break;
        }
        data += n;
        size -= n;
        total = lace_size[0] = num;
        for (n = 1; res == 0 && n < *laces - 1; n++) {
            int64_t snum;
            int r;
            r = matroska_ebmlnum_sint(matroska, data, size, &snum);
            if (r < 0 || lace_size[n - 1] + snum > (uint64_t)INT_MAX) {
                av_log(matroska->ctx, AV_LOG_INFO,
                       "EBML block data error\n");
                res = r<0 ? r : AVERROR_INVALIDDATA;
                break;
            }
            data        += r;
            size        -= r;
            lace_size[n] = lace_size[n - 1] + snum;
            total       += lace_size[n];
        }
        if (size <= total) {
            res = AVERROR_INVALIDDATA;
            break;
        }
        lace_size[*laces - 1] = size - total;
        break;
    }
    }

    *buf      = data;
    *lace_buf = lace_size;
    *buf_size = size;

    return res;
}

static int matroska_parse_rm_audio(MatroskaDemuxContext *matroska,
                                   MatroskaTrack *track, AVStream *st,
                                   uint8_t *data, int size, uint64_t timecode,
                                   int64_t pos)
{
    int a = st->codec->block_align;
    int sps = track->audio.sub_packet_size;
    int cfs = track->audio.coded_framesize;
    int h   = track->audio.sub_packet_h;
    int y   = track->audio.sub_packet_cnt;
    int w   = track->audio.frame_size;
    int x;

    if (!track->audio.pkt_cnt) {
        if (track->audio.sub_packet_cnt == 0)
            track->audio.buf_timecode = timecode;
        if (st->codec->codec_id == AV_CODEC_ID_RA_288) {
            if (size < cfs * h / 2) {
                av_log(matroska->ctx, AV_LOG_ERROR,
                       "Corrupt int4 RM-style audio packet size\n");
                return AVERROR_INVALIDDATA;
            }
            for (x = 0; x < h / 2; x++)
                memcpy(track->audio.buf + x * 2 * w + y * cfs,
                       data + x * cfs, cfs);
        } else if (st->codec->codec_id == AV_CODEC_ID_SIPR) {
            if (size < w) {
                av_log(matroska->ctx, AV_LOG_ERROR,
                       "Corrupt sipr RM-style audio packet size\n");
                return AVERROR_INVALIDDATA;
            }
            memcpy(track->audio.buf + y * w, data, w);
        } else {
            if (size < sps * w / sps || h<=0 || w%sps) {
                av_log(matroska->ctx, AV_LOG_ERROR,
                       "Corrupt generic RM-style audio packet size\n");
                return AVERROR_INVALIDDATA;
            }
            for (x = 0; x < w / sps; x++)
                memcpy(track->audio.buf +
                       sps * (h * x + ((h + 1) / 2) * (y & 1) + (y >> 1)),
                       data + x * sps, sps);
        }

        if (++track->audio.sub_packet_cnt >= h) {
            if (st->codec->codec_id == AV_CODEC_ID_SIPR)
                ff_rm_reorder_sipr_data(track->audio.buf, h, w);
            track->audio.sub_packet_cnt = 0;
            track->audio.pkt_cnt        = h * w / a;
        }
    }

    while (track->audio.pkt_cnt) {
        AVPacket *pkt = NULL;
        if (!(pkt = av_mallocz(sizeof(AVPacket))) || av_new_packet(pkt, a) < 0) {
            av_free(pkt);
            return AVERROR(ENOMEM);
        }
        memcpy(pkt->data,
               track->audio.buf + a * (h * w / a - track->audio.pkt_cnt--),
               a);
        pkt->pts                  = track->audio.buf_timecode;
        track->audio.buf_timecode = AV_NOPTS_VALUE;
        pkt->pos                  = pos;
        pkt->stream_index         = st->index;
        dynarray_add(&matroska->packets, &matroska->num_packets, pkt);
    }

    return 0;
}

/* reconstruct full wavpack blocks from mangled matroska ones */
static int matroska_parse_wavpack(MatroskaTrack *track, uint8_t *src,
                                  uint8_t **pdst, int *size)
{
    uint8_t *dst = NULL;
    int dstlen   = 0;
    int srclen   = *size;
    uint32_t samples;
    uint16_t ver;
    int ret, offset = 0;

    if (srclen < 12 || track->stream->codec->extradata_size < 2)
        return AVERROR_INVALIDDATA;

    ver = AV_RL16(track->stream->codec->extradata);

    samples = AV_RL32(src);
    src    += 4;
    srclen -= 4;

    while (srclen >= 8) {
        int multiblock;
        uint32_t blocksize;
        uint8_t *tmp;

        uint32_t flags = AV_RL32(src);
        uint32_t crc   = AV_RL32(src + 4);
        src    += 8;
        srclen -= 8;

        multiblock = (flags & 0x1800) != 0x1800;
        if (multiblock) {
            if (srclen < 4) {
                ret = AVERROR_INVALIDDATA;
                goto fail;
            }
            blocksize = AV_RL32(src);
            src      += 4;
            srclen   -= 4;
        } else
            blocksize = srclen;

        if (blocksize > srclen) {
            ret = AVERROR_INVALIDDATA;
            goto fail;
        }

        tmp = av_realloc(dst, dstlen + blocksize + 32);
        if (!tmp) {
            ret = AVERROR(ENOMEM);
            goto fail;
        }
        dst     = tmp;
        dstlen += blocksize + 32;

        AV_WL32(dst + offset, MKTAG('w', 'v', 'p', 'k'));   // tag
        AV_WL32(dst + offset +  4, blocksize + 24);         // blocksize - 8
        AV_WL16(dst + offset +  8, ver);                    // version
        AV_WL16(dst + offset + 10, 0);                      // track/index_no
        AV_WL32(dst + offset + 12, 0);                      // total samples
        AV_WL32(dst + offset + 16, 0);                      // block index
        AV_WL32(dst + offset + 20, samples);                // number of samples
        AV_WL32(dst + offset + 24, flags);                  // flags
        AV_WL32(dst + offset + 28, crc);                    // crc
        memcpy(dst + offset + 32, src, blocksize);          // block data

        src    += blocksize;
        srclen -= blocksize;
        offset += blocksize + 32;
    }

    *pdst = dst;
    *size = dstlen;

    return 0;

fail:
    av_freep(&dst);
    return ret;
}

static int matroska_parse_webvtt(MatroskaDemuxContext *matroska,
                                 MatroskaTrack *track,
                                 AVStream *st,
                                 uint8_t *data, int data_len,
                                 uint64_t timecode,
                                 uint64_t duration,
                                 int64_t pos)
{
    AVPacket *pkt;
    uint8_t *id, *settings, *text, *buf;
    int id_len, settings_len, text_len;
    uint8_t *p, *q;
    int err;

    if (data_len <= 0)
        return AVERROR_INVALIDDATA;

    p = data;
    q = data + data_len;

    id = p;
    id_len = -1;
    while (p < q) {
        if (*p == '\r' || *p == '\n') {
            id_len = p - id;
            if (*p == '\r')
                p++;
            break;
        }
        p++;
    }

    if (p >= q || *p != '\n')
        return AVERROR_INVALIDDATA;
    p++;

    settings = p;
    settings_len = -1;
    while (p < q) {
        if (*p == '\r' || *p == '\n') {
            settings_len = p - settings;
            if (*p == '\r')
                p++;
            break;
        }
        p++;
    }

    if (p >= q || *p != '\n')
        return AVERROR_INVALIDDATA;
    p++;

    text = p;
    text_len = q - p;
    while (text_len > 0) {
        const int len = text_len - 1;
        const uint8_t c = p[len];
        if (c != '\r' && c != '\n')
            break;
        text_len = len;
    }

    if (text_len <= 0)
        return AVERROR_INVALIDDATA;

    pkt = av_mallocz(sizeof(*pkt));
    err = av_new_packet(pkt, text_len);
    if (err < 0) {
        av_free(pkt);
        return AVERROR(err);
    }

    memcpy(pkt->data, text, text_len);

    if (id_len > 0) {
        buf = av_packet_new_side_data(pkt,
                                      AV_PKT_DATA_WEBVTT_IDENTIFIER,
                                      id_len);
        if (!buf) {
            av_free(pkt);
            return AVERROR(ENOMEM);
        }
        memcpy(buf, id, id_len);
    }

    if (settings_len > 0) {
        buf = av_packet_new_side_data(pkt,
                                      AV_PKT_DATA_WEBVTT_SETTINGS,
                                      settings_len);
        if (!buf) {
            av_free(pkt);
            return AVERROR(ENOMEM);
        }
        memcpy(buf, settings, settings_len);
    }

    // Do we need this for subtitles?
    // pkt->flags = AV_PKT_FLAG_KEY;

    pkt->stream_index = st->index;
    pkt->pts = timecode;

    // Do we need this for subtitles?
    // pkt->dts = timecode;

    pkt->duration = duration;
    pkt->pos = pos;

    dynarray_add(&matroska->packets, &matroska->num_packets, pkt);
    matroska->prev_pkt = pkt;

    return 0;
}

static int matroska_parse_frame(MatroskaDemuxContext *matroska,
                                MatroskaTrack *track, AVStream *st,
                                uint8_t *data, int pkt_size,
                                uint64_t timecode, uint64_t lace_duration,
                                int64_t pos, int is_keyframe,
                                uint8_t *additional, uint64_t additional_id, int additional_size,
                                int64_t discard_padding)
{
    MatroskaTrackEncoding *encodings = track->encodings.elem;
    uint8_t *pkt_data = data;
    int offset = 0, res;
    AVPacket *pkt;

    if (encodings && !encodings->type && encodings->scope & 1) {
        res = matroska_decode_buffer(&pkt_data, &pkt_size, track);
        if (res < 0)
            return res;
    }

    if (st->codec->codec_id == AV_CODEC_ID_WAVPACK) {
        uint8_t *wv_data;
        res = matroska_parse_wavpack(track, pkt_data, &wv_data, &pkt_size);
        if (res < 0) {
            av_log(matroska->ctx, AV_LOG_ERROR,
                   "Error parsing a wavpack block.\n");
            goto fail;
        }
        if (pkt_data != data)
            av_freep(&pkt_data);
        pkt_data = wv_data;
    }

    if (st->codec->codec_id == AV_CODEC_ID_PRORES &&
        AV_RB32(&data[4]) != MKBETAG('i', 'c', 'p', 'f'))
        offset = 8;

    pkt = av_mallocz(sizeof(AVPacket));
    /* XXX: prevent data copy... */
    if (av_new_packet(pkt, pkt_size + offset) < 0) {
        av_free(pkt);
        res = AVERROR(ENOMEM);
        goto fail;
    }

    if (st->codec->codec_id == AV_CODEC_ID_PRORES && offset == 8) {
        uint8_t *buf = pkt->data;
        bytestream_put_be32(&buf, pkt_size);
        bytestream_put_be32(&buf, MKBETAG('i', 'c', 'p', 'f'));
    }

    memcpy(pkt->data + offset, pkt_data, pkt_size);

    if (pkt_data != data)
        av_freep(&pkt_data);

    pkt->flags        = is_keyframe;
    pkt->stream_index = st->index;

    if (additional_size > 0) {
        uint8_t *side_data = av_packet_new_side_data(pkt,
                                                     AV_PKT_DATA_MATROSKA_BLOCKADDITIONAL,
                                                     additional_size + 8);
        if (!side_data) {
            av_free_packet(pkt);
            av_free(pkt);
            return AVERROR(ENOMEM);
        }
        AV_WB64(side_data, additional_id);
        memcpy(side_data + 8, additional, additional_size);
    }

    if (discard_padding) {
        uint8_t *side_data = av_packet_new_side_data(pkt,
                                                     AV_PKT_DATA_SKIP_SAMPLES,
                                                     10);
        if (!side_data) {
            av_free_packet(pkt);
            av_free(pkt);
            return AVERROR(ENOMEM);
        }
        AV_WL32(side_data, 0);
        AV_WL32(side_data + 4, av_rescale_q(discard_padding,
                                            (AVRational){1, 1000000000},
                                            (AVRational){1, st->codec->sample_rate}));
    }

    if (track->ms_compat)
        pkt->dts = timecode;
    else
        pkt->pts = timecode;
    pkt->pos = pos;
    if (st->codec->codec_id == AV_CODEC_ID_SUBRIP) {
        /*
         * For backward compatibility.
         * Historically, we have put subtitle duration
         * in convergence_duration, on the off chance
         * that the time_scale is less than 1us, which
         * could result in a 32bit overflow on the
         * normal duration field.
         */
        pkt->convergence_duration = lace_duration;
    }

    if (track->type != MATROSKA_TRACK_TYPE_SUBTITLE ||
        lace_duration <= INT_MAX) {
        /*
         * For non subtitle tracks, just store the duration
         * as normal.
         *
         * If it's a subtitle track and duration value does
         * not overflow a uint32, then also store it normally.
         */
        pkt->duration = lace_duration;
    }

#if FF_API_ASS_SSA
    if (st->codec->codec_id == AV_CODEC_ID_SSA)
        matroska_fix_ass_packet(matroska, pkt, lace_duration);

    if (matroska->prev_pkt                                 &&
        timecode                         != AV_NOPTS_VALUE &&
        matroska->prev_pkt->pts          == timecode       &&
        matroska->prev_pkt->stream_index == st->index      &&
        st->codec->codec_id == AV_CODEC_ID_SSA)
        matroska_merge_packets(matroska->prev_pkt, pkt);
    else {
        dynarray_add(&matroska->packets, &matroska->num_packets, pkt);
        matroska->prev_pkt = pkt;
    }
#else
    dynarray_add(&matroska->packets, &matroska->num_packets, pkt);
    matroska->prev_pkt = pkt;
#endif

    return 0;

fail:
    if (pkt_data != data)
        av_freep(&pkt_data);
    return res;
}

static int matroska_parse_block(MatroskaDemuxContext *matroska, uint8_t *data,
                                int size, int64_t pos, uint64_t cluster_time,
                                uint64_t block_duration, int is_keyframe,
                                uint8_t *additional, uint64_t additional_id, int additional_size,
                                int64_t cluster_pos, int64_t discard_padding)
{
    uint64_t timecode = AV_NOPTS_VALUE;
    MatroskaTrack *track;
    int res = 0;
    AVStream *st;
    int16_t block_time;
    uint32_t *lace_size = NULL;
    int n, flags, laces = 0;
    uint64_t num;
    int trust_default_duration = 1;

    if ((n = matroska_ebmlnum_uint(matroska, data, size, &num)) < 0) {
        av_log(matroska->ctx, AV_LOG_ERROR, "EBML block data error\n");
        return n;
    }
    data += n;
    size -= n;

    track = matroska_find_track_by_num(matroska, num);
    if (!track || !track->stream) {
        av_log(matroska->ctx, AV_LOG_INFO,
               "Invalid stream %"PRIu64" or size %u\n", num, size);
        return AVERROR_INVALIDDATA;
    } else if (size <= 3)
        return 0;
    st = track->stream;
    if (st->discard >= AVDISCARD_ALL)
        return res;
    av_assert1(block_duration != AV_NOPTS_VALUE);

    block_time = sign_extend(AV_RB16(data), 16);
    data      += 2;
    flags      = *data++;
    size      -= 3;
    if (is_keyframe == -1)
        is_keyframe = flags & 0x80 ? AV_PKT_FLAG_KEY : 0;

    if (cluster_time != (uint64_t) -1 &&
        (block_time >= 0 || cluster_time >= -block_time)) {
        timecode = cluster_time + block_time - track->codec_delay;
        if (track->type == MATROSKA_TRACK_TYPE_SUBTITLE &&
            timecode < track->end_timecode)
            is_keyframe = 0;  /* overlapping subtitles are not key frame */
        if (is_keyframe)
            av_add_index_entry(st, cluster_pos, timecode, 0, 0,
                               AVINDEX_KEYFRAME);
    }

    if (matroska->skip_to_keyframe &&
        track->type != MATROSKA_TRACK_TYPE_SUBTITLE) {
        if (timecode < matroska->skip_to_timecode)
            return res;
        if (is_keyframe)
            matroska->skip_to_keyframe = 0;
        else if (!st->skip_to_keyframe) {
            av_log(matroska->ctx, AV_LOG_ERROR, "File is broken, keyframes not correctly marked!\n");
            matroska->skip_to_keyframe = 0;
        }
    }

    res = matroska_parse_laces(matroska, &data, &size, (flags & 0x06) >> 1,
                               &lace_size, &laces);

    if (res)
        goto end;

    if (track->audio.samplerate == 8000) {
        // If this is needed for more codecs, then add them here
        if (st->codec->codec_id == AV_CODEC_ID_AC3) {
            if (track->audio.samplerate != st->codec->sample_rate || !st->codec->frame_size)
                trust_default_duration = 0;
        }
    }

    if (!block_duration && trust_default_duration)
        block_duration = track->default_duration * laces / matroska->time_scale;

    if (cluster_time != (uint64_t)-1 && (block_time >= 0 || cluster_time >= -block_time))
        track->end_timecode =
            FFMAX(track->end_timecode, timecode + block_duration);

    for (n = 0; n < laces; n++) {
        int64_t lace_duration = block_duration*(n+1) / laces - block_duration*n / laces;

        if (lace_size[n] > size) {
            av_log(matroska->ctx, AV_LOG_ERROR, "Invalid packet size\n");
            break;
        }

        if ((st->codec->codec_id == AV_CODEC_ID_RA_288 ||
             st->codec->codec_id == AV_CODEC_ID_COOK   ||
             st->codec->codec_id == AV_CODEC_ID_SIPR   ||
             st->codec->codec_id == AV_CODEC_ID_ATRAC3) &&
            st->codec->block_align && track->audio.sub_packet_size) {
            res = matroska_parse_rm_audio(matroska, track, st, data,
                                          lace_size[n],
                                          timecode, pos);
            if (res)
                goto end;

        } else if (st->codec->codec_id == AV_CODEC_ID_WEBVTT) {
            res = matroska_parse_webvtt(matroska, track, st,
                                        data, lace_size[n],
                                        timecode, lace_duration,
                                        pos);
            if (res)
                goto end;
        } else {
            res = matroska_parse_frame(matroska, track, st, data, lace_size[n],
                                       timecode, lace_duration, pos,
                                       !n ? is_keyframe : 0,
                                       additional, additional_id, additional_size,
                                       discard_padding);
            if (res)
                goto end;
        }

        if (timecode != AV_NOPTS_VALUE)
            timecode = lace_duration ? timecode + lace_duration : AV_NOPTS_VALUE;
        data += lace_size[n];
        size -= lace_size[n];
    }

end:
    av_free(lace_size);
    return res;
}

static int matroska_parse_cluster_incremental(MatroskaDemuxContext *matroska)
{
    EbmlList *blocks_list;
    MatroskaBlock *blocks;
    int i, res;
    res = ebml_parse(matroska,
                     matroska_cluster_incremental_parsing,
                     &matroska->current_cluster);
    if (res == 1) {
        /* New Cluster */
        if (matroska->current_cluster_pos)
            ebml_level_end(matroska);
        ebml_free(matroska_cluster, &matroska->current_cluster);
        memset(&matroska->current_cluster, 0, sizeof(MatroskaCluster));
        matroska->current_cluster_num_blocks = 0;
        matroska->current_cluster_pos        = avio_tell(matroska->ctx->pb);
        matroska->prev_pkt                   = NULL;
        /* sizeof the ID which was already read */
        if (matroska->current_id)
            matroska->current_cluster_pos -= 4;
        res = ebml_parse(matroska,
                         matroska_clusters_incremental,
                         &matroska->current_cluster);
        /* Try parsing the block again. */
        if (res == 1)
            res = ebml_parse(matroska,
                             matroska_cluster_incremental_parsing,
                             &matroska->current_cluster);
    }

    if (!res &&
        matroska->current_cluster_num_blocks <
        matroska->current_cluster.blocks.nb_elem) {
        blocks_list = &matroska->current_cluster.blocks;
        blocks      = blocks_list->elem;

        matroska->current_cluster_num_blocks = blocks_list->nb_elem;
        i                                    = blocks_list->nb_elem - 1;
        if (blocks[i].bin.size > 0 && blocks[i].bin.data) {
            int is_keyframe = blocks[i].non_simple ? !blocks[i].reference : -1;
            uint8_t* additional = blocks[i].additional.size > 0 ?
                                    blocks[i].additional.data : NULL;
            if (!blocks[i].non_simple)
                blocks[i].duration = 0;
            res = matroska_parse_block(matroska, blocks[i].bin.data,
                                       blocks[i].bin.size, blocks[i].bin.pos,
                                       matroska->current_cluster.timecode,
                                       blocks[i].duration, is_keyframe,
                                       additional, blocks[i].additional_id,
                                       blocks[i].additional.size,
                                       matroska->current_cluster_pos,
                                       blocks[i].discard_padding);
        }
    }

    return res;
}

static int matroska_parse_cluster(MatroskaDemuxContext *matroska)
{
    MatroskaCluster cluster = { 0 };
    EbmlList *blocks_list;
    MatroskaBlock *blocks;
    int i, res;
    int64_t pos;

    if (!matroska->contains_ssa)
        return matroska_parse_cluster_incremental(matroska);
    pos = avio_tell(matroska->ctx->pb);
    matroska->prev_pkt = NULL;
    if (matroska->current_id)
        pos -= 4;  /* sizeof the ID which was already read */
    res         = ebml_parse(matroska, matroska_clusters, &cluster);
    blocks_list = &cluster.blocks;
    blocks      = blocks_list->elem;
    for (i = 0; i < blocks_list->nb_elem; i++)
        if (blocks[i].bin.size > 0 && blocks[i].bin.data) {
            int is_keyframe = blocks[i].non_simple ? !blocks[i].reference : -1;
            res = matroska_parse_block(matroska, blocks[i].bin.data,
                                       blocks[i].bin.size, blocks[i].bin.pos,
                                       cluster.timecode, blocks[i].duration,
                                       is_keyframe, NULL, 0, 0, pos,
                                       blocks[i].discard_padding);
        }
    ebml_free(matroska_cluster, &cluster);
    return res;
}

static int matroska_read_packet(AVFormatContext *s, AVPacket *pkt)
{
    MatroskaDemuxContext *matroska = s->priv_data;

    while (matroska_deliver_packet(matroska, pkt)) {
        int64_t pos = avio_tell(matroska->ctx->pb);
        if (matroska->done)
            return AVERROR_EOF;
        if (matroska_parse_cluster(matroska) < 0)
            matroska_resync(matroska, pos);
    }

    return 0;
}

static int matroska_read_seek(AVFormatContext *s, int stream_index,
                              int64_t timestamp, int flags)
{
    MatroskaDemuxContext *matroska = s->priv_data;
    MatroskaTrack *tracks = matroska->tracks.elem;
    AVStream *st = s->streams[stream_index];
    int i, index, index_sub, index_min;

    /* Parse the CUES now since we need the index data to seek. */
    if (matroska->cues_parsing_deferred > 0) {
        matroska->cues_parsing_deferred = 0;
        matroska_parse_cues(matroska);
    }

    if (!st->nb_index_entries)
        goto err;
    timestamp = FFMAX(timestamp, st->index_entries[0].timestamp);

    if ((index = av_index_search_timestamp(st, timestamp, flags)) < 0) {
        avio_seek(s->pb, st->index_entries[st->nb_index_entries - 1].pos,
                  SEEK_SET);
        matroska->current_id = 0;
        while ((index = av_index_search_timestamp(st, timestamp, flags)) < 0) {
            matroska_clear_queue(matroska);
            if (matroska_parse_cluster(matroska) < 0)
                break;
        }
    }

    matroska_clear_queue(matroska);
    if (index < 0 || (matroska->cues_parsing_deferred < 0 && index == st->nb_index_entries - 1))
        goto err;

    index_min = index;
    for (i = 0; i < matroska->tracks.nb_elem; i++) {
        tracks[i].audio.pkt_cnt        = 0;
        tracks[i].audio.sub_packet_cnt = 0;
        tracks[i].audio.buf_timecode   = AV_NOPTS_VALUE;
        tracks[i].end_timecode         = 0;
        if (tracks[i].type == MATROSKA_TRACK_TYPE_SUBTITLE &&
            tracks[i].stream->discard != AVDISCARD_ALL) {
            index_sub = av_index_search_timestamp(
                tracks[i].stream, st->index_entries[index].timestamp,
                AVSEEK_FLAG_BACKWARD);
            while (index_sub >= 0 &&
                  index_min > 0 &&
                  tracks[i].stream->index_entries[index_sub].pos < st->index_entries[index_min].pos &&
                  st->index_entries[index].timestamp - tracks[i].stream->index_entries[index_sub].timestamp < 30000000000 / matroska->time_scale)
                index_min--;
        }
    }

    avio_seek(s->pb, st->index_entries[index_min].pos, SEEK_SET);
    matroska->current_id       = 0;
    if (flags & AVSEEK_FLAG_ANY) {
        st->skip_to_keyframe = 0;
        matroska->skip_to_timecode = timestamp;
    } else {
        st->skip_to_keyframe = 1;
        matroska->skip_to_timecode = st->index_entries[index].timestamp;
    }
    matroska->skip_to_keyframe = 1;
    matroska->done             = 0;
    matroska->num_levels       = 0;
    ff_update_cur_dts(s, st, st->index_entries[index].timestamp);
    return 0;
err:
    // slightly hackish but allows proper fallback to
    // the generic seeking code.
    matroska_clear_queue(matroska);
    matroska->current_id = 0;
    st->skip_to_keyframe =
    matroska->skip_to_keyframe = 0;
    matroska->done = 0;
    matroska->num_levels = 0;
    return -1;
}

static int matroska_read_close(AVFormatContext *s)
{
    MatroskaDemuxContext *matroska = s->priv_data;
    MatroskaTrack *tracks = matroska->tracks.elem;
    int n;

    matroska_clear_queue(matroska);

    for (n = 0; n < matroska->tracks.nb_elem; n++)
        if (tracks[n].type == MATROSKA_TRACK_TYPE_AUDIO)
            av_free(tracks[n].audio.buf);
    ebml_free(matroska_cluster, &matroska->current_cluster);
    ebml_free(matroska_segment, matroska);

    return 0;
}

typedef struct {
    int64_t start_time_ns;
    int64_t end_time_ns;
    int64_t start_offset;
    int64_t end_offset;
} CueDesc;

/* This function searches all the Cues and returns the CueDesc corresponding the
 * the timestamp ts. Returned CueDesc will be such that start_time_ns <= ts <
 * end_time_ns. All 4 fields will be set to -1 if ts >= file's duration.
 */
static CueDesc get_cue_desc(AVFormatContext *s, int64_t ts, int64_t cues_start) {
    MatroskaDemuxContext *matroska = s->priv_data;
    CueDesc cue_desc;
    int i;
    int nb_index_entries = s->streams[0]->nb_index_entries;
    AVIndexEntry *index_entries = s->streams[0]->index_entries;
    if (ts >= matroska->duration * matroska->time_scale) return (CueDesc) {-1, -1, -1, -1};
    for (i = 1; i < nb_index_entries; i++) {
        if (index_entries[i - 1].timestamp * matroska->time_scale <= ts &&
            index_entries[i].timestamp * matroska->time_scale > ts) {
            break;
        }
    }
    --i;
    cue_desc.start_time_ns = index_entries[i].timestamp * matroska->time_scale;
    cue_desc.start_offset = index_entries[i].pos - matroska->segment_start;
    if (i != nb_index_entries - 1) {
        cue_desc.end_time_ns = index_entries[i + 1].timestamp * matroska->time_scale;
        cue_desc.end_offset = index_entries[i + 1].pos - matroska->segment_start;
    } else {
        cue_desc.end_time_ns = matroska->duration * matroska->time_scale;
        // FIXME: this needs special handling for files where Cues appear
        // before Clusters. the current logic assumes Cues appear after
        // Clusters.
        cue_desc.end_offset = cues_start - matroska->segment_start;
    }
    return cue_desc;
}

static int webm_clusters_start_with_keyframe(AVFormatContext *s)
{
    MatroskaDemuxContext *matroska = s->priv_data;
    int64_t cluster_pos, before_pos;
    int index, rv = 1;
    if (s->streams[0]->nb_index_entries <= 0) return 0;
    // seek to the first cluster using cues.
    index = av_index_search_timestamp(s->streams[0], 0, 0);
    if (index < 0)  return 0;
    cluster_pos = s->streams[0]->index_entries[index].pos;
    before_pos = avio_tell(s->pb);
    while (1) {
        int64_t cluster_id = 0, cluster_length = 0;
        AVPacket *pkt;
        avio_seek(s->pb, cluster_pos, SEEK_SET);
        // read cluster id and length
        ebml_read_num(matroska, matroska->ctx->pb, 4, &cluster_id);
        ebml_read_length(matroska, matroska->ctx->pb, &cluster_length);
        if (cluster_id != 0xF43B675) { // done with all clusters
            break;
        }
        avio_seek(s->pb, cluster_pos, SEEK_SET);
        matroska->current_id = 0;
        matroska_clear_queue(matroska);
        if (matroska_parse_cluster(matroska) < 0 ||
            matroska->num_packets <= 0) {
            break;
        }
        pkt = matroska->packets[0];
        cluster_pos += cluster_length + 12; // 12 is the offset of the cluster id and length.
        if (!(pkt->flags & AV_PKT_FLAG_KEY)) {
            rv = 0;
            break;
        }
    }
    avio_seek(s->pb, before_pos, SEEK_SET);
    return rv;
}

static int buffer_size_after_time_downloaded(int64_t time_ns, double search_sec, int64_t bps,
                                             double min_buffer, double* buffer,
                                             double* sec_to_download, AVFormatContext *s,
                                             int64_t cues_start)
{
    double nano_seconds_per_second = 1000000000.0;
    double time_sec = time_ns / nano_seconds_per_second;
    int rv = 0;
    int64_t time_to_search_ns = (int64_t)(search_sec * nano_seconds_per_second);
    int64_t end_time_ns = time_ns + time_to_search_ns;
    double sec_downloaded = 0.0;
    CueDesc desc_curr = get_cue_desc(s, time_ns, cues_start);
    if (desc_curr.start_time_ns == -1)
      return -1;
    *sec_to_download = 0.0;

    // Check for non cue start time.
    if (time_ns > desc_curr.start_time_ns) {
      int64_t cue_nano = desc_curr.end_time_ns - time_ns;
      double percent = (double)(cue_nano) / (desc_curr.end_time_ns - desc_curr.start_time_ns);
      double cueBytes = (desc_curr.end_offset - desc_curr.start_offset) * percent;
      double timeToDownload = (cueBytes * 8.0) / bps;

      sec_downloaded += (cue_nano / nano_seconds_per_second) - timeToDownload;
      *sec_to_download += timeToDownload;

      // Check if the search ends within the first cue.
      if (desc_curr.end_time_ns >= end_time_ns) {
          double desc_end_time_sec = desc_curr.end_time_ns / nano_seconds_per_second;
          double percent_to_sub = search_sec / (desc_end_time_sec - time_sec);
          sec_downloaded = percent_to_sub * sec_downloaded;
          *sec_to_download = percent_to_sub * *sec_to_download;
      }

      if ((sec_downloaded + *buffer) <= min_buffer) {
          return 1;
      }

      // Get the next Cue.
      desc_curr = get_cue_desc(s, desc_curr.end_time_ns, cues_start);
    }

    while (desc_curr.start_time_ns != -1) {
        int64_t desc_bytes = desc_curr.end_offset - desc_curr.start_offset;
        int64_t desc_ns = desc_curr.end_time_ns - desc_curr.start_time_ns;
        double desc_sec = desc_ns / nano_seconds_per_second;
        double bits = (desc_bytes * 8.0);
        double time_to_download = bits / bps;

        sec_downloaded += desc_sec - time_to_download;
        *sec_to_download += time_to_download;

        if (desc_curr.end_time_ns >= end_time_ns) {
            double desc_end_time_sec = desc_curr.end_time_ns / nano_seconds_per_second;
            double percent_to_sub = search_sec / (desc_end_time_sec - time_sec);
            sec_downloaded = percent_to_sub * sec_downloaded;
            *sec_to_download = percent_to_sub * *sec_to_download;

            if ((sec_downloaded + *buffer) <= min_buffer)
                rv = 1;
            break;
        }

        if ((sec_downloaded + *buffer) <= min_buffer) {
            rv = 1;
            break;
        }

        desc_curr = get_cue_desc(s, desc_curr.end_time_ns, cues_start);
    }
    *buffer = *buffer + sec_downloaded;
    return rv;
}

/* This function computes the bandwidth of the WebM file with the help of
 * buffer_size_after_time_downloaded() function. Both of these functions are
 * adapted from WebM Tools project and are adapted to work with FFmpeg's
 * Matroska parsing mechanism.
 *
 * Returns the bandwidth of the file on success; -1 on error.
 * */
static int64_t webm_dash_manifest_compute_bandwidth(AVFormatContext *s, int64_t cues_start)
{
    MatroskaDemuxContext *matroska = s->priv_data;
    AVStream *st = s->streams[0];
    double bandwidth = 0.0;
    int i;

    for (i = 0; i < st->nb_index_entries; i++) {
        int64_t prebuffer_ns = 1000000000;
        int64_t time_ns = st->index_entries[i].timestamp * matroska->time_scale;
        double nano_seconds_per_second = 1000000000.0;
        int64_t prebuffered_ns = time_ns + prebuffer_ns;
        double prebuffer_bytes = 0.0;
        int64_t temp_prebuffer_ns = prebuffer_ns;
        int64_t pre_bytes, pre_ns;
        double pre_sec, prebuffer, bits_per_second;
        CueDesc desc_beg = get_cue_desc(s, time_ns, cues_start);

        // Start with the first Cue.
        CueDesc desc_end = desc_beg;

        // Figure out how much data we have downloaded for the prebuffer. This will
        // be used later to adjust the bits per sample to try.
        while (desc_end.start_time_ns != -1 && desc_end.end_time_ns < prebuffered_ns) {
            // Prebuffered the entire Cue.
            prebuffer_bytes += desc_end.end_offset - desc_end.start_offset;
            temp_prebuffer_ns -= desc_end.end_time_ns - desc_end.start_time_ns;
            desc_end = get_cue_desc(s, desc_end.end_time_ns, cues_start);
        }
        if (desc_end.start_time_ns == -1) {
            // The prebuffer is larger than the duration.
            return (matroska->duration * matroska->time_scale >= prebuffered_ns) ? -1 : 0;
        }

        // The prebuffer ends in the last Cue. Estimate how much data was
        // prebuffered.
        pre_bytes = desc_end.end_offset - desc_end.start_offset;
        pre_ns = desc_end.end_time_ns - desc_end.start_time_ns;
        pre_sec = pre_ns / nano_seconds_per_second;
        prebuffer_bytes +=
            pre_bytes * ((temp_prebuffer_ns / nano_seconds_per_second) / pre_sec);

        prebuffer = prebuffer_ns / nano_seconds_per_second;

        // Set this to 0.0 in case our prebuffer buffers the entire video.
        bits_per_second = 0.0;
        do {
            int64_t desc_bytes = desc_end.end_offset - desc_beg.start_offset;
            int64_t desc_ns = desc_end.end_time_ns - desc_beg.start_time_ns;
            double desc_sec = desc_ns / nano_seconds_per_second;
            double calc_bits_per_second = (desc_bytes * 8) / desc_sec;

            // Drop the bps by the percentage of bytes buffered.
            double percent = (desc_bytes - prebuffer_bytes) / desc_bytes;
            double mod_bits_per_second = calc_bits_per_second * percent;

            if (prebuffer < desc_sec) {
                double search_sec =
                    (double)(matroska->duration * matroska->time_scale) / nano_seconds_per_second;

                // Add 1 so the bits per second should be a little bit greater than file
                // datarate.
                int64_t bps = (int64_t)(mod_bits_per_second) + 1;
                const double min_buffer = 0.0;
                double buffer = prebuffer;
                double sec_to_download = 0.0;

                int rv = buffer_size_after_time_downloaded(prebuffered_ns, search_sec, bps,
                                                           min_buffer, &buffer, &sec_to_download,
                                                           s, cues_start);
                if (rv < 0) {
                    return -1;
                } else if (rv == 0) {
                    bits_per_second = (double)(bps);
                    break;
                }
            }

            desc_end = get_cue_desc(s, desc_end.end_time_ns, cues_start);
        } while (desc_end.start_time_ns != -1);
        if (bandwidth < bits_per_second) bandwidth = bits_per_second;
    }
    return (int64_t)bandwidth;
}

static int webm_dash_manifest_cues(AVFormatContext *s)
{
    MatroskaDemuxContext *matroska = s->priv_data;
    EbmlList *seekhead_list = &matroska->seekhead;
    MatroskaSeekhead *seekhead = seekhead_list->elem;
    char *buf;
    int64_t cues_start = -1, cues_end = -1, before_pos, bandwidth;
    int i;

    // determine cues start and end positions
    for (i = 0; i < seekhead_list->nb_elem; i++)
        if (seekhead[i].id == MATROSKA_ID_CUES)
            break;

    if (i >= seekhead_list->nb_elem) return -1;

    before_pos = avio_tell(matroska->ctx->pb);
    cues_start = seekhead[i].pos + matroska->segment_start;
    if (avio_seek(matroska->ctx->pb, cues_start, SEEK_SET) == cues_start) {
        uint64_t cues_length = 0, cues_id = 0;
        ebml_read_num(matroska, matroska->ctx->pb, 4, &cues_id);
        ebml_read_length(matroska, matroska->ctx->pb, &cues_length);
        cues_end = cues_start + cues_length + 11; // 11 is the offset of Cues ID.
    }
    avio_seek(matroska->ctx->pb, before_pos, SEEK_SET);
    if (cues_start == -1 || cues_end == -1) return -1;

    // parse the cues
    matroska_parse_cues(matroska);

    // cues start
    av_dict_set_int(&s->streams[0]->metadata, CUES_START, cues_start, 0);

    // cues end
    av_dict_set_int(&s->streams[0]->metadata, CUES_END, cues_end, 0);

    // bandwidth
    bandwidth = webm_dash_manifest_compute_bandwidth(s, cues_start);
    if (bandwidth < 0) return -1;
    av_dict_set_int(&s->streams[0]->metadata, BANDWIDTH, bandwidth, 0);

    // check if all clusters start with key frames
    av_dict_set_int(&s->streams[0]->metadata, CLUSTER_KEYFRAME, webm_clusters_start_with_keyframe(s), 0);

    // store cue point timestamps as a comma separated list for checking subsegment alignment in
    // the muxer. assumes that each timestamp cannot be more than 20 characters long.
    buf = av_malloc(s->streams[0]->nb_index_entries * 20 * sizeof(char));
    if (!buf) return -1;
    strcpy(buf, "");
    for (i = 0; i < s->streams[0]->nb_index_entries; i++) {
        snprintf(buf, (i + 1) * 20 * sizeof(char),
                 "%s%" PRId64, buf, s->streams[0]->index_entries[i].timestamp);
        if (i != s->streams[0]->nb_index_entries - 1)
            strncat(buf, ",", sizeof(char));
    }
    av_dict_set(&s->streams[0]->metadata, CUE_TIMESTAMPS, buf, 0);
    av_free(buf);

    return 0;
}

static int webm_dash_manifest_read_header(AVFormatContext *s)
{
    char *buf;
    int ret = matroska_read_header(s);
    MatroskaTrack *tracks;
    MatroskaDemuxContext *matroska = s->priv_data;
    if (ret) {
        av_log(s, AV_LOG_ERROR, "Failed to read file headers\n");
        return -1;
    }

    // initialization range
    // 5 is the offset of Cluster ID.
    av_dict_set_int(&s->streams[0]->metadata, INITIALIZATION_RANGE, avio_tell(s->pb) - 5, 0);

    // basename of the file
    buf = strrchr(s->filename, '/');
    if (!buf) return -1;
    av_dict_set(&s->streams[0]->metadata, FILENAME, ++buf, 0);

    // duration
    buf = av_asprintf("%g", matroska->duration);
    if (!buf) return AVERROR(ENOMEM);
    av_dict_set(&s->streams[0]->metadata, DURATION, buf, 0);
    av_free(buf);

    // track number
    tracks = matroska->tracks.elem;
    av_dict_set_int(&s->streams[0]->metadata, TRACK_NUMBER, tracks[0].num, 0);

    // parse the cues and populate Cue related fields
    return webm_dash_manifest_cues(s);
}

static int webm_dash_manifest_read_packet(AVFormatContext *s, AVPacket *pkt)
{
    return AVERROR_EOF;
}

AVInputFormat ff_matroska_demuxer = {
    .name           = "matroska,webm",
    .long_name      = NULL_IF_CONFIG_SMALL("Matroska / WebM"),
    .extensions     = "mkv,mk3d,mka,mks",
    .priv_data_size = sizeof(MatroskaDemuxContext),
    .read_probe     = matroska_probe,
    .read_header    = matroska_read_header,
    .read_packet    = matroska_read_packet,
    .read_close     = matroska_read_close,
    .read_seek      = matroska_read_seek,
    .mime_type      = "audio/webm,audio/x-matroska,video/webm,video/x-matroska"
};

AVInputFormat ff_webm_dash_manifest_demuxer = {
    .name           = "webm_dash_manifest",
    .long_name      = NULL_IF_CONFIG_SMALL("WebM DASH Manifest"),
    .priv_data_size = sizeof(MatroskaDemuxContext),
    .read_header    = webm_dash_manifest_read_header,
    .read_packet    = webm_dash_manifest_read_packet,
    .read_close     = matroska_read_close,
};<|MERGE_RESOLUTION|>--- conflicted
+++ resolved
@@ -130,14 +130,9 @@
     uint64_t display_height;
     uint64_t pixel_width;
     uint64_t pixel_height;
-<<<<<<< HEAD
     EbmlBin color_space;
     uint64_t stereo_mode;
     uint64_t alpha_mode;
-=======
-    uint64_t fourcc;
-    uint64_t stereo_mode;
->>>>>>> d4ae8ac9
 } MatroskaTrackVideo;
 
 typedef struct {
@@ -345,7 +340,6 @@
     { MATROSKA_ID_VIDEOPIXELWIDTH,     EBML_UINT,  0, offsetof(MatroskaTrackVideo, pixel_width) },
     { MATROSKA_ID_VIDEOPIXELHEIGHT,    EBML_UINT,  0, offsetof(MatroskaTrackVideo, pixel_height) },
     { MATROSKA_ID_VIDEOCOLORSPACE,     EBML_BIN,   0, offsetof(MatroskaTrackVideo, color_space) },
-    { MATROSKA_ID_VIDEOSTEREOMODE,     EBML_UINT,  0, offsetof(MatroskaTrackVideo, stereo_mode) },
     { MATROSKA_ID_VIDEOALPHAMODE,      EBML_UINT,  0, offsetof(MatroskaTrackVideo, alpha_mode) },
     { MATROSKA_ID_VIDEOPIXELCROPB,     EBML_NONE },
     { MATROSKA_ID_VIDEOPIXELCROPT,     EBML_NONE },
@@ -353,10 +347,7 @@
     { MATROSKA_ID_VIDEOPIXELCROPR,     EBML_NONE },
     { MATROSKA_ID_VIDEODISPLAYUNIT,    EBML_NONE },
     { MATROSKA_ID_VIDEOFLAGINTERLACED, EBML_NONE },
-<<<<<<< HEAD
-=======
     { MATROSKA_ID_VIDEOSTEREOMODE,     EBML_UINT,  0, offsetof(MatroskaTrackVideo, stereo_mode), { .u = MATROSKA_VIDEO_STEREOMODE_TYPE_NB } },
->>>>>>> d4ae8ac9
     { MATROSKA_ID_VIDEOASPECTRATIO,    EBML_NONE },
     { 0 }
 };
@@ -2085,12 +2076,8 @@
         ebml.version         > EBML_VERSION      ||
         ebml.max_size        > sizeof(uint64_t)  ||
         ebml.id_length       > sizeof(uint32_t)  ||
-<<<<<<< HEAD
         ebml.doctype_version > 3                 ||
         !ebml.doctype) {
-=======
-        ebml.doctype_version > 3) {
->>>>>>> d4ae8ac9
         av_log(matroska->ctx, AV_LOG_ERROR,
                "EBML header using unsupported features\n"
                "(EBML version %"PRIu64", doctype %s, doc version %"PRIu64")\n",
