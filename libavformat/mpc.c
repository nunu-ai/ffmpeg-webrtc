--- conflicted
+++ resolved
@@ -89,30 +89,16 @@
     st = avformat_new_stream(s, NULL);
     if (!st)
         return AVERROR(ENOMEM);
-<<<<<<< HEAD
-    st->codec->codec_type = AVMEDIA_TYPE_AUDIO;
-    st->codec->codec_id = AV_CODEC_ID_MUSEPACK7;
-    st->codec->channels = 2;
-    st->codec->channel_layout = AV_CH_LAYOUT_STEREO;
-    st->codec->bits_per_coded_sample = 16;
-
-    if (ff_get_extradata(st->codec, s->pb, 16) < 0)
-        return AVERROR(ENOMEM);
-    st->codec->sample_rate = mpc_rate[st->codec->extradata[2] & 3];
-    avpriv_set_pts_info(st, 32, MPC_FRAMESIZE, st->codec->sample_rate);
-=======
     st->codecpar->codec_type = AVMEDIA_TYPE_AUDIO;
     st->codecpar->codec_id = AV_CODEC_ID_MUSEPACK7;
     st->codecpar->channels = 2;
     st->codecpar->channel_layout = AV_CH_LAYOUT_STEREO;
     st->codecpar->bits_per_coded_sample = 16;
 
-    st->codecpar->extradata_size = 16;
-    st->codecpar->extradata = av_mallocz(st->codecpar->extradata_size+AV_INPUT_BUFFER_PADDING_SIZE);
-    avio_read(s->pb, st->codecpar->extradata, 16);
+    if (ff_get_extradata(st->codecpar, s->pb, 16) < 0)
+        return AVERROR(ENOMEM);
     st->codecpar->sample_rate = mpc_rate[st->codecpar->extradata[2] & 3];
     avpriv_set_pts_info(st, 32, MPC_FRAMESIZE, st->codecpar->sample_rate);
->>>>>>> 9200514a
     /* scan for seekpoints */
     st->start_time = 0;
     st->duration = c->fcount;
